#
# This file is part of LiteX.
#
# Copyright (c) 2020 Florent Kermarrec <florent@enjoy-digital.fr>
# Copyright (c) 2020 Dolu1990 <charles.papon.90@gmail.com>
# SPDX-License-Identifier: BSD-2-Clause

import os
import subprocess

from migen import *

from litex.gen import *

from litex import get_data_mod

from litex.soc.interconnect import wishbone
from litex.soc.interconnect.csr import *
from litex.soc.integration.soc import SoCRegion

from litex.soc.cores.cpu import CPU, CPU_GCC_TRIPLE_RISCV32

# VexRiscv SMP -------------------------------------------------------------------------------------

class VexRiscvSMP(CPU):
    category             = "softcore"
    family               = "riscv"
    name                 = "vexriscv"
    human_name           = "VexRiscv SMP"
    variants             = ["standard", "linux"]
    data_width           = 32
    endianness           = "little"
    gcc_triple           = CPU_GCC_TRIPLE_RISCV32
    linker_output_format = "elf32-littleriscv"
    nop                  = "nop"
    io_regions           = {0x8000_0000: 0x8000_0000} # Origin, Length.

    # Default parameters.
    cpu_count            = 1
    dcache_size          = 4096
    icache_size          = 4096
    dcache_ways          = 1
    icache_ways          = 1
    coherent_dma         = False
    litedram_width       = 32
    dcache_width         = 32
    icache_width         = 32
    aes_instruction      = False
    expose_time          = False
    out_of_order_decoder = True
    privileged_debug     = False
    hardware_breakpoints = 0
    wishbone_memory      = False
    wishbone_force_32b   = False
    with_fpu             = False
    cpu_per_fpu          = 4
    with_rvc             = False
    jtag_tap             = False
    dtlb_size            = 4
    itlb_size            = 4
    csr_base             = 0xf000_0000
    clint_base           = 0xf001_0000
    plic_base            = 0xf0c0_0000

    # Command line configuration arguments.
    @staticmethod
    def args_fill(parser):
        cpu_group = parser.add_argument_group(title="CPU options")
<<<<<<< HEAD
        cpu_group.add_argument("--cpu-count",                    default=1,           help="Number of CPU(s) in the cluster.", type=int)
        cpu_group.add_argument("--with-coherent-dma",            action="store_true", help="Enable Coherent DMA Slave interface.")
        cpu_group.add_argument("--without-coherent-dma",         action="store_true", help="Disable Coherent DMA Slave interface.")
        cpu_group.add_argument("--dcache-width",                 default=None,        help="L1 data cache bus width.")
        cpu_group.add_argument("--icache-width",                 default=None,        help="L1 instruction cache bus width.")
        cpu_group.add_argument("--dcache-size",                  default=None,        help="L1 data cache size in byte per CPU.")
        cpu_group.add_argument("--dcache-ways",                  default=None,        help="L1 data cache ways per CPU.")
        cpu_group.add_argument("--icache-size",                  default=None,        help="L1 instruction cache size in byte per CPU.")
        cpu_group.add_argument("--icache-ways",                  default=None,        help="L1 instruction cache ways per CPU")
        cpu_group.add_argument("--aes-instruction",              default=None,        help="Enable AES instruction acceleration.")
        cpu_group.add_argument("--without-out-of-order-decoder", action="store_true", help="Reduce area at cost of peripheral access speed")
        cpu_group.add_argument("--with-wishbone-memory",         action="store_true", help="Disable native LiteDRAM interface")
        cpu_group.add_argument("--with-privileged-debug",        action="store_true", help="Enable official RISC-V debug spec")
        cpu_group.add_argument("--hardware-breakpoints",        default=1,           help="Number of hardware breapoints", type=int)
        cpu_group.add_argument("--wishbone-force-32b",           action="store_true", help="Force the wishbone bus to be 32 bits")
        cpu_group.add_argument("--with-fpu",                     action="store_true", help="Enable the F32/F64 FPU")
        cpu_group.add_argument("--cpu-per-fpu",                  default="4",         help="Maximal ratio between CPU count and FPU count. Will instanciate as many FPU as necessary.")
        cpu_group.add_argument("--with-rvc",                     action="store_true", help="Enable RISC-V compressed instruction support")
        cpu_group.add_argument("--dtlb-size",                    default=4,           help="Data TLB size.")
        cpu_group.add_argument("--itlb-size",                    default=4,           help="Instruction TLB size.")
        cpu_group.add_argument("--expose-time",                  action="store_true", help="Add CLINT time output.")
        cpu_group.add_argument("--jtag-tap",                     action="store_true", help="Add the jtag tap instead of jtag instruction interface")
=======
        cpu_group.add_argument("--cpu-count",                    default=1,            help="Number of CPU(s) in the cluster.", type=int)
        cpu_group.add_argument("--with-coherent-dma",            action="store_true",  help="Enable Coherent DMA Slave interface.")
        cpu_group.add_argument("--without-coherent-dma",         action="store_true",  help="Disable Coherent DMA Slave interface.")
        cpu_group.add_argument("--dcache-width",                 default=None,         help="L1 data cache bus width.")
        cpu_group.add_argument("--icache-width",                 default=None,         help="L1 instruction cache bus width.")
        cpu_group.add_argument("--dcache-size",                  default=None,         help="L1 data cache size in byte per CPU.")
        cpu_group.add_argument("--dcache-ways",                  default=None,         help="L1 data cache ways per CPU.")
        cpu_group.add_argument("--icache-size",                  default=None,         help="L1 instruction cache size in byte per CPU.")
        cpu_group.add_argument("--icache-ways",                  default=None,         help="L1 instruction cache ways per CPU")
        cpu_group.add_argument("--aes-instruction",              default=None,         help="Enable AES instruction acceleration.")
        cpu_group.add_argument("--without-out-of-order-decoder", action="store_true",  help="Reduce area at cost of peripheral access speed")
        cpu_group.add_argument("--with-wishbone-memory",         action="store_true",  help="Disable native LiteDRAM interface")
        cpu_group.add_argument("--with-privileged-debug",        action="store_true",  help="Enable official RISC-V debug spec")
        cpu_group.add_argument("--hardware-breakpoints",         default=1,            help="Number of hardware breapoints", type=int)
        cpu_group.add_argument("--wishbone-force-32b",           action="store_true",  help="Force the wishbone bus to be 32 bits")
        cpu_group.add_argument("--with-fpu",                     action="store_true",  help="Enable the F32/F64 FPU")
        cpu_group.add_argument("--cpu-per-fpu",                  default="4",          help="Maximal ratio between CPU count and FPU count. Will instanciate as many FPU as necessary.")
        cpu_group.add_argument("--with-rvc",                     action="store_true",  help="Enable RISC-V compressed instruction support")
        cpu_group.add_argument("--dtlb-size",                    default=4,            help="Data TLB size.")
        cpu_group.add_argument("--itlb-size",                    default=4,            help="Instruction TLB size.")
        cpu_group.add_argument("--expose-time",                  action="store_true",  help="Add CLINT time output.")
        cpu_group.add_argument("--csr-base",                     default="0xf0000000", help="CSR base address.")
        cpu_group.add_argument("--clint-base",                   default="0xf0010000", help="CLINT base address.")
        cpu_group.add_argument("--plic-base",                    default="0xf0c00000", help="PLIC base address.")
>>>>>>> f36e7d37

    @staticmethod
    def args_read(args):
        VexRiscvSMP.cpu_count = args.cpu_count
        if int(args.cpu_count) != 1:
            VexRiscvSMP.icache_width = 64
            VexRiscvSMP.dcache_width = 64
            VexRiscvSMP.dcache_size  = 8192
            VexRiscvSMP.icache_size  = 8192
            VexRiscvSMP.dcache_ways  = 2
            VexRiscvSMP.icache_ways  = 2
            VexRiscvSMP.coherent_dma = True
        if(args.with_coherent_dma):            VexRiscvSMP.coherent_dma          = bool(True)
        if(args.without_coherent_dma):         VexRiscvSMP.coherent_dma          = bool(False)
        if(args.dcache_width):                 VexRiscvSMP.dcache_width          = int(args.dcache_width)
        if(args.icache_width):                 VexRiscvSMP.icache_width          = int(args.icache_width)
        if(args.dcache_size):                  VexRiscvSMP.dcache_size           = int(args.dcache_size)
        if(args.icache_size):                  VexRiscvSMP.icache_size           = int(args.icache_size)
        if(args.dcache_ways):                  VexRiscvSMP.dcache_ways           = int(args.dcache_ways)
        if(args.icache_ways):                  VexRiscvSMP.icache_ways           = int(args.icache_ways)
        if(args.aes_instruction):              VexRiscvSMP.aes_instruction       = bool(args.aes_instruction)
        if(args.expose_time):                  VexRiscvSMP.expose_time           = bool(args.expose_time)
        if(args.without_out_of_order_decoder): VexRiscvSMP.out_of_order_decoder  = False
        if(args.with_privileged_debug):        VexRiscvSMP.privileged_debug      = True
        if(args.hardware_breakpoints):         VexRiscvSMP.hardware_breakpoints  = args.hardware_breakpoints
        if(args.with_wishbone_memory):         VexRiscvSMP.wishbone_memory       = True
        if(args.wishbone_force_32b):           VexRiscvSMP.wishbone_force_32b    = True
        if(args.with_fpu):
            VexRiscvSMP.with_fpu     = True
            VexRiscvSMP.icache_width = 64
            VexRiscvSMP.dcache_width = 64 # Required for F64
        if(args.cpu_per_fpu):
            VexRiscvSMP.cpu_per_fpu = args.cpu_per_fpu
        if(args.with_rvc):
            VexRiscvSMP.with_rvc = True
<<<<<<< HEAD
        if(args.dtlb_size): VexRiscvSMP.dtlb_size = int(args.dtlb_size)
        if(args.itlb_size): VexRiscvSMP.itlb_size = int(args.itlb_size)
        if(args.jtag_tap):  VexRiscvSMP.jtag_tap = int(args.jtag_tap)
=======
        if(args.dtlb_size):  VexRiscvSMP.dtlb_size  = int(args.dtlb_size)
        if(args.itlb_size):  VexRiscvSMP.itlb_size  = int(args.itlb_size)
        if(args.csr_base):   VexRiscvSMP.csr_base   = int(args.csr_base, 16)
        if(args.clint_base): VexRiscvSMP.clint_base = int(args.clint_base, 16)
        if(args.plic_base):  VexRiscvSMP.plic_base  = int(args.plic_base, 16)
>>>>>>> f36e7d37

    # ABI.
    @staticmethod
    def get_abi():
        abi = "ilp32"
        if VexRiscvSMP.with_fpu:
            abi +="d"
        return abi

    # Arch.
    @staticmethod
    def get_arch():
        arch = "rv32i2p0_ma"
        if VexRiscvSMP.with_fpu:
            arch += "fd"
        if VexRiscvSMP.with_rvc:
            arch += "c"
        return arch

    # Memory Mapping.
    @property
    def mem_map(self):
        return {
            "rom":      0x0000_0000,
            "sram":     0x1000_0000,
            "main_ram": 0x4000_0000,
            "csr":      VexRiscvSMP.csr_base,
            "clint":    VexRiscvSMP.clint_base,
            "plic":     VexRiscvSMP.plic_base,
        }

    # GCC Flags.
    @property
    def gcc_flags(self):
        flags =  f" -march={VexRiscvSMP.get_arch()} -mabi={VexRiscvSMP.get_abi()}"
        flags += f" -D__vexriscv__"
        flags += f" -DUART_POLLING"
        return flags

    # Reserved Interrupts.
    @property
    def reserved_interrupts(self):
        return {"noirq": 0}

    # Cluster Name Generation.
    @staticmethod
    def generate_cluster_name():
        ldw = f"Ldw{VexRiscvSMP.litedram_width}"
        VexRiscvSMP.cluster_name = f"VexRiscvLitexSmpCluster_" \
        f"Cc{VexRiscvSMP.cpu_count}"    \
        "_" \
        f"Iw{VexRiscvSMP.icache_width}" \
        f"Is{VexRiscvSMP.icache_size}"  \
        f"Iy{VexRiscvSMP.icache_ways}"  \
        "_" \
        f"Dw{VexRiscvSMP.dcache_width}" \
        f"Ds{VexRiscvSMP.dcache_size}"  \
        f"Dy{VexRiscvSMP.dcache_ways}"  \
        "_" \
        f"ITs{VexRiscvSMP.itlb_size}" \
        f"DTs{VexRiscvSMP.dtlb_size}" \
        f"{'_'+ldw if not VexRiscvSMP.wishbone_memory  else ''}" \
        f"{'_Cdma' if VexRiscvSMP.coherent_dma         else ''}" \
        f"{'_Aes'  if VexRiscvSMP.aes_instruction      else ''}" \
        f"{'_Time'  if VexRiscvSMP.expose_time      else ''}" \
        f"{'_Ood'  if VexRiscvSMP.out_of_order_decoder else ''}" \
        f"{'_Wm'   if VexRiscvSMP.wishbone_memory      else ''}" \
        f"{'_Wf32' if VexRiscvSMP.wishbone_force_32b   else ''}" \
        f"{'_Fpu' + str(VexRiscvSMP.cpu_per_fpu)  if VexRiscvSMP.with_fpu else ''}" \
        f"{'_Pd'   if VexRiscvSMP.privileged_debug else ''}" \
        f"{'_Hb' + str(VexRiscvSMP.hardware_breakpoints) if VexRiscvSMP.hardware_breakpoints > 0 else ''}" \
        f"{'_Rvc'  if VexRiscvSMP.with_rvc else ''}" \
        f"{'_JtagT'  if VexRiscvSMP.jtag_tap else ''}"

    # Default Configs Generation.
    @staticmethod
    def generate_default_configs():
        # Single cores.
        for data_width in [None, 16, 32, 64, 128]:
            if data_width is None:
                VexRiscvSMP.wishbone_memory = True
            else:
                VexRiscvSMP.wishbone_memory = False
                VexRiscvSMP.litedram_width = data_width
            VexRiscvSMP.icache_width   = 32
            VexRiscvSMP.dcache_width   = 32
            VexRiscvSMP.coherent_dma   = False
            VexRiscvSMP.cpu_count      = 1

            # Low cache amount.
            VexRiscvSMP.dcache_size    = 4096
            VexRiscvSMP.icache_size    = 4096
            VexRiscvSMP.dcache_ways    = 1
            VexRiscvSMP.icache_ways    = 1

            # Without DMA.
            VexRiscvSMP.coherent_dma   = False
            VexRiscvSMP.generate_cluster_name()
            VexRiscvSMP.generate_netlist()

            # With DMA.
            VexRiscvSMP.coherent_dma   = True
            VexRiscvSMP.generate_cluster_name()
            VexRiscvSMP.generate_netlist()

            # High cache amount.
            VexRiscvSMP.dcache_size    = 8192
            VexRiscvSMP.icache_size    = 8192
            VexRiscvSMP.dcache_ways    = 2
            VexRiscvSMP.icache_ways    = 2
            VexRiscvSMP.icache_width   = 32 if data_width is None \
                                              or data_width < 64 else 64
            VexRiscvSMP.dcache_width   = 32 if data_width is None \
                                              or data_width < 64 else 64

            # Without DMA.
            VexRiscvSMP.coherent_dma = False
            VexRiscvSMP.generate_cluster_name()
            VexRiscvSMP.generate_netlist()

            # With DMA.
            VexRiscvSMP.coherent_dma = True
            VexRiscvSMP.generate_cluster_name()
            VexRiscvSMP.generate_netlist()

        # Multi cores.
        for core_count in [2,4]:
            VexRiscvSMP.litedram_width = 128
            VexRiscvSMP.icache_width   = 64
            VexRiscvSMP.dcache_width   = 64
            VexRiscvSMP.dcache_size    = 8192
            VexRiscvSMP.icache_size    = 8192
            VexRiscvSMP.dcache_ways    = 2
            VexRiscvSMP.icache_ways    = 2
            VexRiscvSMP.coherent_dma   = True
            VexRiscvSMP.cpu_count      = core_count
            VexRiscvSMP.generate_cluster_name()
            VexRiscvSMP.generate_netlist()

    # Netlist Generation.
    @staticmethod
    def generate_netlist():
        print(f"Generating cluster netlist")
        vdir = get_data_mod("cpu", "vexriscv_smp").data_location
        gen_args = []
        if(VexRiscvSMP.coherent_dma):
            gen_args.append("--coherent-dma")
        gen_args.append(f"--cpu-count={VexRiscvSMP.cpu_count}")
        gen_args.append(f"--ibus-width={VexRiscvSMP.icache_width}")
        gen_args.append(f"--dbus-width={VexRiscvSMP.dcache_width}")
        gen_args.append(f"--dcache-size={VexRiscvSMP.dcache_size}")
        gen_args.append(f"--icache-size={VexRiscvSMP.icache_size}")
        gen_args.append(f"--dcache-ways={VexRiscvSMP.dcache_ways}")
        gen_args.append(f"--icache-ways={VexRiscvSMP.icache_ways}")
        gen_args.append(f"--litedram-width={VexRiscvSMP.litedram_width}")
        gen_args.append(f"--aes-instruction={VexRiscvSMP.aes_instruction}")
        gen_args.append(f"--expose-time={VexRiscvSMP.expose_time}")
        gen_args.append(f"--out-of-order-decoder={VexRiscvSMP.out_of_order_decoder}")
        gen_args.append(f"--privileged-debug={VexRiscvSMP.privileged_debug}")
        gen_args.append(f"--hardware-breakpoints={VexRiscvSMP.hardware_breakpoints}")
        gen_args.append(f"--wishbone-memory={VexRiscvSMP.wishbone_memory}")
        if(VexRiscvSMP.wishbone_force_32b): gen_args.append(f"--wishbone-force-32b={VexRiscvSMP.wishbone_force_32b}")
        gen_args.append(f"--fpu={VexRiscvSMP.with_fpu}")
        gen_args.append(f"--cpu-per-fpu={VexRiscvSMP.cpu_per_fpu}")
        gen_args.append(f"--rvc={VexRiscvSMP.with_rvc}")
        gen_args.append(f"--netlist-name={VexRiscvSMP.cluster_name}")
        gen_args.append(f"--netlist-directory={vdir}")
        gen_args.append(f"--dtlb-size={VexRiscvSMP.dtlb_size}")
        gen_args.append(f"--itlb-size={VexRiscvSMP.itlb_size}")
        gen_args.append(f"--jtag-tap={VexRiscvSMP.jtag_tap}")

        cmd = 'cd {path} && sbt "runMain vexriscv.demo.smp.VexRiscvLitexSmpClusterCmdGen {args}"'.format(path=os.path.join(vdir, "ext", "VexRiscv"), args=" ".join(gen_args))
        subprocess.check_call(cmd, shell=True)


    def __init__(self, platform, variant):
        self.platform         = platform
        self.variant          = variant
        self.human_name       = self.human_name + "-" + self.variant.upper()
        self.reset            = Signal()

        if VexRiscvSMP.jtag_tap:
            self.jtag_clk = Signal()
            self.jtag_tdo = Signal()
            self.jtag_tdi = Signal()
            self.jtag_tms = Signal()
        else:
            self.jtag_clk     = Signal()
            self.jtag_tdo     = Signal()
            self.jtag_tdi     = Signal()
            self.jtag_reset   = Signal()
            self.jtag_enable  = Signal()
            self.jtag_capture = Signal()
            self.jtag_shift   = Signal()
            self.jtag_update  = Signal()

        self.interrupt        = Signal(32)
        self.pbus             = pbus = wishbone.Interface(data_width={
            # Always 32-bit when using direct LiteDRAM interfaces.
            False : 32,
            # Else max of I/DCache-width.
            True  : max(VexRiscvSMP.icache_width, VexRiscvSMP.dcache_width),
        }[VexRiscvSMP.wishbone_memory and not VexRiscvSMP.wishbone_force_32b], addressing="word")
        self.periph_buses     = [pbus] # Peripheral buses (Connected to main SoC's bus).
        self.memory_buses     = []     # Memory buses (Connected directly to LiteDRAM).

        # # #

        self.cpu_params = dict(
            # Clk / Rst.
            i_debugCd_external_clk   = ClockSignal("sys"),
            i_debugCd_external_reset = ResetSignal("sys") | self.reset,

            # Interrupts.
            i_interrupts = self.interrupt,

            # Peripheral Bus (Master).
            o_peripheral_CYC      = pbus.cyc,
            o_peripheral_STB      = pbus.stb,
            i_peripheral_ACK      = pbus.ack,
            o_peripheral_WE       = pbus.we,
            o_peripheral_ADR      = pbus.adr,
            i_peripheral_DAT_MISO = pbus.dat_r,
            o_peripheral_DAT_MOSI = pbus.dat_w,
            o_peripheral_SEL      = pbus.sel,
            i_peripheral_ERR      = pbus.err,
            o_peripheral_CTI      = pbus.cti,
            o_peripheral_BTE      = pbus.bte
        )

        if VexRiscvSMP.jtag_tap:
            self.cpu_params.update(
                i_debugPort_tck     = self.jtag_clk,
                i_debugPort_tms     = self.jtag_tms,
                i_debugPort_tdi     = self.jtag_tdi,
                o_debugPort_tdo     = self.jtag_tdo
            )
        else:
            self.cpu_params.update(
                i_jtag_clk          = self.jtag_clk,
                i_debugPort_enable  = self.jtag_enable,
                i_debugPort_capture = self.jtag_capture,
                i_debugPort_shift   = self.jtag_shift,
                i_debugPort_update  = self.jtag_update,
                i_debugPort_reset   = self.jtag_reset,
                i_debugPort_tdi     = self.jtag_tdi,
                o_debugPort_tdo     = self.jtag_tdo
            )

        # DMA.
        if VexRiscvSMP.coherent_dma:
            self.dma_bus = dma_bus = wishbone.Interface(data_width=VexRiscvSMP.dcache_width, address_width=32, addressing="word")
            dma_bus_stall   = Signal()
            dma_bus_inhibit = Signal()
            self.cpu_params.update(
                # DMA Bus (Slave).
                i_dma_wishbone_CYC      = dma_bus.cyc,
                i_dma_wishbone_STB      = dma_bus.stb & ~dma_bus_inhibit,
                o_dma_wishbone_ACK      = dma_bus.ack,
                i_dma_wishbone_WE       = dma_bus.we,
                i_dma_wishbone_SEL      = dma_bus.sel,
                i_dma_wishbone_ADR      = dma_bus.adr,
                o_dma_wishbone_DAT_MISO = dma_bus.dat_r,
                i_dma_wishbone_DAT_MOSI = dma_bus.dat_w,
                o_dma_wishbone_STALL    = dma_bus_stall
            )
            self.sync += [
                If(dma_bus.stb & dma_bus.cyc & ~dma_bus_stall,
                    dma_bus_inhibit.eq(1),
                ),
                If(dma_bus.ack,
                   dma_bus_inhibit.eq(0)
                )
            ]

        # expose CLINT time
        if VexRiscvSMP.expose_time:
            self.clint_time = Signal(64)
            self.cpu_params.update(
                o_clint_time    = self.clint_time
            )

    def set_reset_address(self, reset_address):
        self.reset_address = reset_address
        assert reset_address == 0x0000_0000

    def add_sources(self, platform):
        vdir = get_data_mod("cpu", "vexriscv_smp").data_location
        print(f"VexRiscv cluster : {self.cluster_name}")
        if not os.path.exists(os.path.join(vdir, self.cluster_name + ".v")):
            self.generate_netlist()


        # Add RAM.

        # By default, use Generic RAM implementation.
        ram_filename = "Ram_1w_1rs_Generic.v"
        # On Altera/Intel platforms, use specific implementation.
        from litex.build.altera import AlteraPlatform
        if isinstance(platform, AlteraPlatform):
            ram_filename = "Ram_1w_1rs_Intel.v"
            # define SYNTHESIS verilog name to avoid issues with unsupported
            # functions
            platform.toolchain.additional_qsf_commands.append(
                'set_global_assignment -name VERILOG_MACRO "SYNTHESIS=1"')
        # On Efinix platforms, use specific implementation.
        from litex.build.efinix import EfinixPlatform
        if isinstance(platform, EfinixPlatform):
            ram_filename = "Ram_1w_1rs_Efinix.v"
        platform.add_source(os.path.join(vdir, ram_filename), "verilog")

        # Add Cluster.
        cluster_filename = os.path.join(vdir,  self.cluster_name + ".v")
        def add_synthesis_define(filename):
            """Add SYNTHESIS define to verilog for toolchains requiring it, ex Gowin"""
            synthesis_define = "`define SYNTHESIS\n"
            # Read file.
            with open(filename, "r") as f:
                lines = f.readlines()
            # Modify file.
            with open(filename, "w") as f:
                if lines[0] != synthesis_define:
                    f.write(synthesis_define)
                for line in lines:
                    f.write(line)
        add_synthesis_define(cluster_filename)
        platform.add_source(cluster_filename, "verilog")

    def add_soc_components(self, soc):
        if self.variant == "linux":
            # Set UART/Timer0 CSRs to the ones used by OpenSBI.
            soc.csr.add("uart",   n=2)
            soc.csr.add("timer0", n=3)

            # Add OpenSBI region.
            soc.bus.add_region("opensbi", SoCRegion(origin=self.mem_map["main_ram"] + 0x00f0_0000, size=0x8_0000, cached=True, linker=True))

        # Define number of CPUs
        soc.add_config("CPU_COUNT", VexRiscvSMP.cpu_count)
        soc.add_config("CPU_ISA",   VexRiscvSMP.get_arch())
        soc.add_config("CPU_MMU",   "sv32")

        # Constants for cache so we can add them in the DTS.
        if (VexRiscvSMP.dcache_size > 0):
            soc.add_config("CPU_DCACHE_SIZE", VexRiscvSMP.dcache_size)
            soc.add_config("CPU_DCACHE_WAYS", VexRiscvSMP.dcache_ways)
            soc.add_config("CPU_DCACHE_BLOCK_SIZE", 64) # hardwired?
        if (VexRiscvSMP.icache_size > 0):
            soc.add_config("CPU_ICACHE_SIZE", VexRiscvSMP.icache_size)
            soc.add_config("CPU_ICACHE_WAYS", VexRiscvSMP.icache_ways)
            soc.add_config("CPU_ICACHE_BLOCK_SIZE", 64) # hardwired?
        # Constants for TLB so we can add them in the DTS
        # full associative so only the size is described.
        if (VexRiscvSMP.dtlb_size > 0):
            soc.add_config("CPU_DTLB_SIZE", VexRiscvSMP.dtlb_size)
            soc.add_config("CPU_DTLB_WAYS", VexRiscvSMP.dtlb_size)
        if (VexRiscvSMP.itlb_size > 0):
            soc.add_config("CPU_ITLB_SIZE", VexRiscvSMP.itlb_size)
            soc.add_config("CPU_ITLB_WAYS", VexRiscvSMP.itlb_size)

        # Add PLIC as Bus Slave
        self.plicbus = plicbus  = wishbone.Interface(data_width=32, address_width=32, addressing="word")
        self.cpu_params.update(
            i_plicWishbone_CYC       = plicbus.cyc,
            i_plicWishbone_STB       = plicbus.stb,
            o_plicWishbone_ACK       = plicbus.ack,
            i_plicWishbone_WE        = plicbus.we,
            i_plicWishbone_ADR       = plicbus.adr,
            o_plicWishbone_DAT_MISO  = plicbus.dat_r,
            i_plicWishbone_DAT_MOSI  = plicbus.dat_w
        )
        soc.bus.add_slave("plic", self.plicbus, region=SoCRegion(origin=soc.mem_map.get("plic"), size=0x40_0000, cached=False))

        # Add CLINT as Bus Slave
        self.clintbus = clintbus = wishbone.Interface(data_width=32, address_width=32, addressing="word")
        self.cpu_params.update(
            i_clintWishbone_CYC      = clintbus.cyc,
            i_clintWishbone_STB      = clintbus.stb,
            o_clintWishbone_ACK      = clintbus.ack,
            i_clintWishbone_WE       = clintbus.we,
            i_clintWishbone_ADR      = clintbus.adr,
            o_clintWishbone_DAT_MISO = clintbus.dat_r,
            i_clintWishbone_DAT_MOSI = clintbus.dat_w,
        )
        soc.bus.add_slave("clint", clintbus, region=SoCRegion(origin=soc.mem_map.get("clint"), size=0x1_0000, cached=False))

    def add_memory_buses(self, address_width, data_width):
        VexRiscvSMP.litedram_width = data_width

        from litedram.common import LiteDRAMNativePort
        if(not VexRiscvSMP.wishbone_memory):
            ibus = LiteDRAMNativePort(mode="both", address_width=32, data_width=VexRiscvSMP.litedram_width)
            dbus = LiteDRAMNativePort(mode="both", address_width=32, data_width=VexRiscvSMP.litedram_width)
            self.memory_buses.append(ibus)
            self.memory_buses.append(dbus)
            self.cpu_params.update(
                # Instruction Memory Bus (Master).
                o_iBridge_dram_cmd_valid          = ibus.cmd.valid,
                i_iBridge_dram_cmd_ready          = ibus.cmd.ready,
                o_iBridge_dram_cmd_payload_we     = ibus.cmd.we,
                o_iBridge_dram_cmd_payload_addr   = ibus.cmd.addr,
                o_iBridge_dram_wdata_valid        = ibus.wdata.valid,
                i_iBridge_dram_wdata_ready        = ibus.wdata.ready,
                o_iBridge_dram_wdata_payload_data = ibus.wdata.data,
                o_iBridge_dram_wdata_payload_we   = ibus.wdata.we,
                i_iBridge_dram_rdata_valid        = ibus.rdata.valid,
                o_iBridge_dram_rdata_ready        = ibus.rdata.ready,
                i_iBridge_dram_rdata_payload_data = ibus.rdata.data,

                # Data Memory Bus (Master).
                o_dBridge_dram_cmd_valid          = dbus.cmd.valid,
                i_dBridge_dram_cmd_ready          = dbus.cmd.ready,
                o_dBridge_dram_cmd_payload_we     = dbus.cmd.we,
                o_dBridge_dram_cmd_payload_addr   = dbus.cmd.addr,
                o_dBridge_dram_wdata_valid        = dbus.wdata.valid,
                i_dBridge_dram_wdata_ready        = dbus.wdata.ready,
                o_dBridge_dram_wdata_payload_data = dbus.wdata.data,
                o_dBridge_dram_wdata_payload_we   = dbus.wdata.we,
                i_dBridge_dram_rdata_valid        = dbus.rdata.valid,
                o_dBridge_dram_rdata_ready        = dbus.rdata.ready,
                i_dBridge_dram_rdata_payload_data = dbus.rdata.data,
            )

    def do_finalize(self):
        assert hasattr(self, "reset_address")

        # When no Direct Memory Bus, do memory accesses through Wishbone Peripheral Bus.
        if len(self.memory_buses) == 0:
            if VexRiscvSMP.with_fpu and (not VexRiscvSMP.wishbone_memory and not VexRiscvSMP.wishbone_force_32b):
                raise ValueError("No Direct Memory Bus found, please add --with-wishbone-memory or --wishbone-force-32b to your build command.")
            else:
                VexRiscvSMP.wishbone_memory = True

        # Generate cluster name.
        VexRiscvSMP.generate_cluster_name()

        # Do verilog instance.
        self.specials += Instance(self.cluster_name, **self.cpu_params)

        # Add verilog sources
        self.add_sources(self.platform)
<|MERGE_RESOLUTION|>--- conflicted
+++ resolved
@@ -66,30 +66,6 @@
     @staticmethod
     def args_fill(parser):
         cpu_group = parser.add_argument_group(title="CPU options")
-<<<<<<< HEAD
-        cpu_group.add_argument("--cpu-count",                    default=1,           help="Number of CPU(s) in the cluster.", type=int)
-        cpu_group.add_argument("--with-coherent-dma",            action="store_true", help="Enable Coherent DMA Slave interface.")
-        cpu_group.add_argument("--without-coherent-dma",         action="store_true", help="Disable Coherent DMA Slave interface.")
-        cpu_group.add_argument("--dcache-width",                 default=None,        help="L1 data cache bus width.")
-        cpu_group.add_argument("--icache-width",                 default=None,        help="L1 instruction cache bus width.")
-        cpu_group.add_argument("--dcache-size",                  default=None,        help="L1 data cache size in byte per CPU.")
-        cpu_group.add_argument("--dcache-ways",                  default=None,        help="L1 data cache ways per CPU.")
-        cpu_group.add_argument("--icache-size",                  default=None,        help="L1 instruction cache size in byte per CPU.")
-        cpu_group.add_argument("--icache-ways",                  default=None,        help="L1 instruction cache ways per CPU")
-        cpu_group.add_argument("--aes-instruction",              default=None,        help="Enable AES instruction acceleration.")
-        cpu_group.add_argument("--without-out-of-order-decoder", action="store_true", help="Reduce area at cost of peripheral access speed")
-        cpu_group.add_argument("--with-wishbone-memory",         action="store_true", help="Disable native LiteDRAM interface")
-        cpu_group.add_argument("--with-privileged-debug",        action="store_true", help="Enable official RISC-V debug spec")
-        cpu_group.add_argument("--hardware-breakpoints",        default=1,           help="Number of hardware breapoints", type=int)
-        cpu_group.add_argument("--wishbone-force-32b",           action="store_true", help="Force the wishbone bus to be 32 bits")
-        cpu_group.add_argument("--with-fpu",                     action="store_true", help="Enable the F32/F64 FPU")
-        cpu_group.add_argument("--cpu-per-fpu",                  default="4",         help="Maximal ratio between CPU count and FPU count. Will instanciate as many FPU as necessary.")
-        cpu_group.add_argument("--with-rvc",                     action="store_true", help="Enable RISC-V compressed instruction support")
-        cpu_group.add_argument("--dtlb-size",                    default=4,           help="Data TLB size.")
-        cpu_group.add_argument("--itlb-size",                    default=4,           help="Instruction TLB size.")
-        cpu_group.add_argument("--expose-time",                  action="store_true", help="Add CLINT time output.")
-        cpu_group.add_argument("--jtag-tap",                     action="store_true", help="Add the jtag tap instead of jtag instruction interface")
-=======
         cpu_group.add_argument("--cpu-count",                    default=1,            help="Number of CPU(s) in the cluster.", type=int)
         cpu_group.add_argument("--with-coherent-dma",            action="store_true",  help="Enable Coherent DMA Slave interface.")
         cpu_group.add_argument("--without-coherent-dma",         action="store_true",  help="Disable Coherent DMA Slave interface.")
@@ -114,7 +90,7 @@
         cpu_group.add_argument("--csr-base",                     default="0xf0000000", help="CSR base address.")
         cpu_group.add_argument("--clint-base",                   default="0xf0010000", help="CLINT base address.")
         cpu_group.add_argument("--plic-base",                    default="0xf0c00000", help="PLIC base address.")
->>>>>>> f36e7d37
+        cpu_group.add_argument("--jtag-tap",                     action="store_true", help="Add the jtag tap instead of jtag instruction interface")
 
     @staticmethod
     def args_read(args):
@@ -150,17 +126,12 @@
             VexRiscvSMP.cpu_per_fpu = args.cpu_per_fpu
         if(args.with_rvc):
             VexRiscvSMP.with_rvc = True
-<<<<<<< HEAD
-        if(args.dtlb_size): VexRiscvSMP.dtlb_size = int(args.dtlb_size)
-        if(args.itlb_size): VexRiscvSMP.itlb_size = int(args.itlb_size)
-        if(args.jtag_tap):  VexRiscvSMP.jtag_tap = int(args.jtag_tap)
-=======
         if(args.dtlb_size):  VexRiscvSMP.dtlb_size  = int(args.dtlb_size)
         if(args.itlb_size):  VexRiscvSMP.itlb_size  = int(args.itlb_size)
         if(args.csr_base):   VexRiscvSMP.csr_base   = int(args.csr_base, 16)
         if(args.clint_base): VexRiscvSMP.clint_base = int(args.clint_base, 16)
         if(args.plic_base):  VexRiscvSMP.plic_base  = int(args.plic_base, 16)
->>>>>>> f36e7d37
+        if(args.jtag_tap):  VexRiscvSMP.jtag_tap = int(args.jtag_tap)
 
     # ABI.
     @staticmethod
