#
# This file is part of LiteX.
#
# This file is Copyright (c) 2014-2021 Florent Kermarrec <florent@enjoy-digital.fr>
# This file is Copyright (c) 2013-2014 Sebastien Bourdeauducq <sb@m-labs.hk>
# This file is Copyright (c) 2019 Gabriel L. Somlo <somlo@cmu.edu>
# SPDX-License-Identifier: BSD-2-Clause

import logging
import time
import datetime
from math import log2, ceil

from migen import *

from litex.soc.cores import cpu

from litex.soc.interconnect.csr import *
from litex.soc.interconnect.csr_eventmanager import *
from litex.soc.interconnect import csr_bus
from litex.soc.interconnect import stream
from litex.soc.interconnect import wishbone
from litex.soc.interconnect import axi

logging.basicConfig(level=logging.INFO)

# Helpers ------------------------------------------------------------------------------------------

def auto_int(x):
    return int(x, 0)

def colorer(s, color="bright"):
    header  = {
        "bright": "\x1b[1m",
        "green":  "\x1b[32m",
        "cyan":   "\x1b[36m",
        "red":    "\x1b[31m",
        "yellow": "\x1b[33m",
        "underline": "\x1b[4m"}[color]
    trailer = "\x1b[0m"
    return header + str(s) + trailer

def build_time(with_time=True):
    fmt = "%Y-%m-%d %H:%M:%S" if with_time else "%Y-%m-%d"
    return datetime.datetime.fromtimestamp(time.time()).strftime(fmt)

# SoCConstant --------------------------------------------------------------------------------------

def SoCConstant(value):
    return value

# SoCRegion ----------------------------------------------------------------------------------------

class SoCRegion:
    def __init__(self, origin=None, size=None, mode="rw", cached=True, linker=False):
        self.logger    = logging.getLogger("SoCRegion")
        self.origin    = origin
        self.size      = size
        if size != 2**log2_int(size, False):
            self.logger.info("Region size {} internally from {} to {}.".format(
                colorer("rounded", color="cyan"),
                colorer("0x{:08x}".format(size)),
                colorer("0x{:08x}".format(2**log2_int(size, False)))))
        self.size_pow2 = 2**log2_int(size, False)
        self.mode      = mode
        self.cached    = cached
        self.linker    = linker

    def decoder(self, bus):
        origin = self.origin
        size   = self.size_pow2
        if (origin & (size - 1)) != 0:
            self.logger.error("Origin needs to be aligned on size:")
            self.logger.error(self)
            raise
        if (origin == 0) and (size == 2**bus.address_width):
            return lambda a : True
        origin >>= int(log2(bus.data_width//8)) # bytes to words aligned.
        size   >>= int(log2(bus.data_width//8)) # bytes to words aligned.
        return lambda a: (a[log2_int(size):] == (origin >> log2_int(size)))

    def __str__(self):
        r = ""
        if self.origin is not None:
            r += "Origin: {}, ".format(colorer("0x{:08x}".format(self.origin)))
        if self.size is not None:
            r += "Size: {}, ".format(colorer("0x{:08x}".format(self.size)))
        r += "Mode: {}, ".format(colorer(self.mode.upper()))
        r += "Cached: {} ".format(colorer(self.cached))
        r += "Linker: {}".format(colorer(self.linker))
        return r

class SoCIORegion(SoCRegion): pass

# SoCCSRRegion -------------------------------------------------------------------------------------

class SoCCSRRegion:
    def __init__(self, origin, busword, obj):
        self.origin  = origin
        self.busword = busword
        self.obj     = obj

# SoCBusHandler ------------------------------------------------------------------------------------

class SoCBusHandler(Module):
    supported_standard      = ["wishbone", "axi-lite"]
    supported_data_width    = [32, 64]
    supported_address_width = [32]

    # Creation -------------------------------------------------------------------------------------
    def __init__(self, name="SoCBusHandler", standard="wishbone", data_width=32, address_width=32, timeout=1e6, reserved_regions={}):
        self.logger = logging.getLogger(name)
        self.logger.info("Creating Bus Handler...")

        # Check Bus Standard.
        if standard not in self.supported_standard:
            self.logger.error("Unsupported {} {}, supporteds: {:s}".format(
                colorer("Bus standard", color="red"),
                colorer(standard),
                colorer(", ".join(self.supported_standard))))
            raise

        # Check Bus Data Width.
        if data_width not in self.supported_data_width:
            self.logger.error("Unsupported {} {}, supporteds: {:s}".format(
                colorer("Data Width", color="red"),
                colorer(data_width),
                colorer(", ".join(str(x) for x in self.supported_data_width))))
            raise

        # Check Bus Address Width.
        if address_width not in self.supported_address_width:
            self.logger.error("Unsupported {} {}, supporteds: {:s}".format(
                colorer("Address Width", color="red"),
                colorer(address_width),
                colorer(", ".join(str(x) for x in self.supported_address_width))))
            raise

        # Create Bus
        self.standard      = standard
        self.data_width    = data_width
        self.address_width = address_width
        self.masters       = {}
        self.slaves        = {}
        self.regions       = {}
        self.io_regions    = {}
        self.timeout       = timeout
        self.logger.info("{}-bit {} Bus, {}GiB Address Space.".format(
            colorer(data_width), colorer(standard), colorer(2**address_width/2**30)))

        # Add reserved regions.
        self.logger.info("Adding {} Bus Regions...".format(colorer("reserved", color="cyan")))
        for name, region in reserved_regions.items():
            if isinstance(region, int):
                region = SoCRegion(origin=region, size=0x1000000)
            self.add_region(name, region)

        self.logger.info("Bus Handler {}.".format(colorer("created", color="green")))

    # Add/Allog/Check Regions ----------------------------------------------------------------------
    def add_region(self, name, region):
        allocated = False
        if name in self.regions.keys() or name in self.io_regions.keys():
            self.logger.error("{} already declared as Region:".format(colorer(name, color="red")))
            self.logger.error(self)
            raise
        # Check if is SoCIORegion.
        if isinstance(region, SoCIORegion):
            self.io_regions[name] = region
            # Check for overlap with others IO regions.
            overlap = self.check_regions_overlap(self.io_regions)
            if overlap is not None:
                self.logger.error("IO Region {} between {} and {}:".format(
                    colorer("overlap", color="red"),
                    colorer(overlap[0]),
                    colorer(overlap[1])))
                self.logger.error(str(self.io_regions[overlap[0]]))
                self.logger.error(str(self.io_regions[overlap[1]]))
                raise
            self.logger.info("{} Region {} at {}.".format(
                colorer(name,    color="underline"),
                colorer("added", color="green"),
                str(region)))
        # Check if is SoCRegion
        elif isinstance(region, SoCRegion):
            # If no Origin specified, allocate Region.
            if region.origin is None:
                allocated = True
                region    = self.alloc_region(name, region.size, region.cached)
                self.regions[name] = region
            # Else add Region.
            else:
                # If Region is an IO Region is not cached.
                if not region.cached:
                    if not self.check_region_is_io(region):
                        self.logger.error("{} Region {}: {}.".format(
                            colorer(name),
                            colorer("not in IO region", color="red"),
                            str(region)))
                        self.logger.error(self)
                        raise
                self.regions[name] = region
                # Check for overlab with others IO regions.
                overlap = self.check_regions_overlap(self.regions)
                if overlap is not None:
                    self.logger.error("Region {} between {} and {}:".format(
                        colorer("overlap", color="red"),
                        colorer(overlap[0]),
                        colorer(overlap[1])))
                    self.logger.error(str(self.regions[overlap[0]]))
                    self.logger.error(str(self.regions[overlap[1]]))
                    raise
            self.logger.info("{} Region {} at {}.".format(
                colorer(name, color="underline"),
                colorer("allocated" if allocated else "added", color="cyan" if allocated else "green"),
                str(region)))
        else:
            self.logger.error("{} is not a supported Region.".format(colorer(name, color="red")))
            raise

    def alloc_region(self, name, size, cached=True):
        self.logger.info("Allocating {} Region of size {}...".format(
            colorer("Cached" if cached else "IO"),
            colorer("0x{:08x}".format(size))))

        # Limit Search Regions.
        if cached == False:
            search_regions = self.io_regions
        else:
            search_regions = {"main": SoCRegion(origin=0x00000000, size=2**self.address_width-1)}

        # Iterate on Search_Regions to find a Candidate.
        for _, search_region in search_regions.items():
            origin = search_region.origin
            while (origin + size) < (search_region.origin + search_region.size_pow2):
                # Align Origin on Size.
                if (origin%size):
                    origin += (origin - origin%size)
                    continue
                # Create a Candidate.
                candidate = SoCRegion(origin=origin, size=size, cached=cached)
                overlap   = False
                # Check Candidate does not overlap with allocated existing regions.
                for _, allocated in self.regions.items():
                    if self.check_regions_overlap({"0": allocated, "1": candidate}) is not None:
                        origin += size
                        overlap = True
                        break
                if not overlap:
                    # If no overlap, the Candidate is selected.
                    return candidate

        self.logger.error("Not enough Address Space to allocate Region.")
        raise

    def check_regions_overlap(self, regions, check_linker=False):
        i = 0
        while i < len(regions):
            n0 =  list(regions.keys())[i]
            r0 = regions[n0]
            for n1 in list(regions.keys())[i+1:]:
                r1 = regions[n1]
                if r0.linker or r1.linker:
                    if not check_linker:
                        continue
                if r0.origin >= (r1.origin + r1.size_pow2):
                    continue
                if r1.origin >= (r0.origin + r0.size_pow2):
                    continue
                return (n0, n1)
            i += 1
        return None

    def check_region_is_in(self, region, container):
        is_in = True
        if not (region.origin >= container.origin):
            is_in = False
        if not ((region.origin + region.size) < (container.origin + container.size)):
            is_in = False
        return is_in

    def check_region_is_io(self, region):
        is_io = False
        for _, io_region in self.io_regions.items():
            if self.check_region_is_in(region, io_region):
                is_io = True
        return is_io

    # Add Master/Slave -----------------------------------------------------------------------------
    def add_adapter(self, name, interface, direction="m2s"):
        assert direction in ["m2s", "s2m"]

        # Data width conversion.
        if interface.data_width != self.data_width:
            interface_cls = type(interface)
            converter_cls = {
                wishbone.Interface:   wishbone.Converter,
                axi.AXILiteInterface: axi.AXILiteConverter,
            }[interface_cls]
            converted_interface = interface_cls(data_width=self.data_width)
            if direction == "m2s":
                master, slave = interface, converted_interface
            elif direction == "s2m":
                master, slave = converted_interface, interface
            converter = converter_cls(master=master, slave=slave)
            self.submodules += converter
        else:
            converted_interface = interface

        # Wishbone <-> AXILite bridging.
        main_bus_cls = {
            "wishbone": wishbone.Interface,
            "axi-lite": axi.AXILiteInterface,
        }[self.standard]
        if isinstance(converted_interface, main_bus_cls):
            bridged_interface = converted_interface
        else:
            bridged_interface = main_bus_cls(data_width=self.data_width)
            if direction == "m2s":
                master, slave = converted_interface, bridged_interface
            elif direction == "s2m":
                master, slave = bridged_interface, converted_interface
            bridge_cls = {
                (wishbone.Interface, axi.AXILiteInterface): axi.Wishbone2AXILite,
                (axi.AXILiteInterface, wishbone.Interface): axi.AXILite2Wishbone,
            }[type(master), type(slave)]
            bridge = bridge_cls(master, slave)
            self.submodules += bridge

        if type(interface) != type(bridged_interface) or interface.data_width != bridged_interface.data_width:
            fmt = "{name} Bus {converted} from {from_bus} {from_bits}-bit to {to_bus} {to_bits}-bit."
            bus_names = {
                wishbone.Interface:   "Wishbone",
                axi.AXILiteInterface: "AXI Lite",
            }
            self.logger.info(fmt.format(
                name      = colorer(name),
                converted = colorer("converted", color="cyan"),
                from_bus  = colorer(bus_names[type(interface)]),
                from_bits = colorer(interface.data_width),
                to_bus    = colorer(bus_names[type(bridged_interface)]),
                to_bits   = colorer(bridged_interface.data_width)))
        return bridged_interface

    def add_master(self, name=None, master=None):
        if name is None:
            name = "master{:d}".format(len(self.masters))
        if name in self.masters.keys():
            self.logger.error("{} {} as Bus Master:".format(
                colorer(name),
                colorer("already declared", color="red")))
            self.logger.error(self)
            raise
        master = self.add_adapter(name, master, "m2s")
        self.masters[name] = master
        self.logger.info("{} {} as Bus Master.".format(
            colorer(name,    color="underline"),
            colorer("added", color="green")))

    def add_slave(self, name=None, slave=None, region=None):
        no_name   = name is None
        no_region = region is None
        if no_name and no_region:
            self.logger.error("Please {} {} or/and {} of Bus Slave.".format(
                colorer("specify", color="red"),
                colorer("name"),
                colorer("region")))
            raise
        if no_name:
            name = "slave{:d}".format(len(self.slaves))
        if no_region:
            region = self.regions.get(name, None)
            if region is None:
                self.logger.error("{} Region {}.".format(
                    colorer(name),
                    colorer("not found", color="red")))
                raise
        else:
             self.add_region(name, region)
        if name in self.slaves.keys():
            self.logger.error("{} {} as Bus Slave:".format(
                colorer(name),
                colorer("already declared", color="red")))
            self.logger.error(self)
            raise
        slave = self.add_adapter(name, slave, "s2m")
        self.slaves[name] = slave
        self.logger.info("{} {} as Bus Slave.".format(
            colorer(name, color="underline"),
            colorer("added", color="green")))

    # Str ------------------------------------------------------------------------------------------
    def __str__(self):
        r = "{}-bit {} Bus, {}GiB Address Space.\n".format(
            colorer(self.data_width), colorer(self.standard), colorer(2**self.address_width/2**30))
        r += "IO Regions: ({})\n".format(len(self.io_regions.keys())) if len(self.io_regions.keys()) else ""
        io_regions = {k: v for k, v in sorted(self.io_regions.items(), key=lambda item: item[1].origin)}
        for name, region in io_regions.items():
           r += colorer(name, color="underline") + " "*(20-len(name)) + ": " + str(region) + "\n"
        r += "Bus Regions: ({})\n".format(len(self.regions.keys())) if len(self.regions.keys()) else ""
        regions = {k: v for k, v in sorted(self.regions.items(), key=lambda item: item[1].origin)}
        for name, region in regions.items():
           r += colorer(name, color="underline") + " "*(20-len(name)) + ": " + str(region) + "\n"
        r += "Bus Masters: ({})\n".format(len(self.masters.keys())) if len(self.masters.keys()) else ""
        for name in self.masters.keys():
           r += "- {}\n".format(colorer(name, color="underline"))
        r += "Bus Slaves: ({})\n".format(len(self.slaves.keys())) if len(self.slaves.keys()) else ""
        for name in self.slaves.keys():
           r += "- {}\n".format(colorer(name, color="underline"))
        r = r[:-1]
        return r

# SoCLocHandler ------------------------------------------------------------------------------------

class SoCLocHandler(Module):
    # Creation -------------------------------------------------------------------------------------
    def __init__(self, name, n_locs):
        self.name   = name
        self.locs   = {}
        self.n_locs = n_locs

    # Add ------------------------------------------------------------------------------------------
    def add(self, name, n=None, use_loc_if_exists=False):
        allocated = False
        if not (use_loc_if_exists and name in self.locs.keys()):
            if name in self.locs.keys():
                self.logger.error("{} {} name {}.".format(
                    colorer(name), self.name, colorer("already used", color="red")))
                self.logger.error(self)
                raise
            if n in self.locs.values():
                self.logger.error("{} {} Location {}.".format(
                    colorer(n), self.name, colorer("already used", color="red")))
                self.logger.error(self)
                raise
            if n is None:
                allocated = True
                n = self.alloc(name)
            else:
                if n < 0:
                    self.logger.error("{} {} Location should be {}.".format(
                        colorer(n),
                        self.name,
                        colorer("positive", color="red")))
                    raise
                if n > self.n_locs:
                    self.logger.error("{} {} Location {} than maximum: {}.".format(
                        colorer(n),
                        self.name,
                        colorer("higher", color="red"),
                        colorer(self.n_locs)))
                    raise
            self.locs[name] = n
        else:
            n = self.locs[name]
        self.logger.info("{} {} {} at Location {}.".format(
            colorer(name, color="underline"),
            self.name,
            colorer("allocated" if allocated else "added", color="cyan" if allocated else "green"),
            colorer(n)))

    # Alloc ----------------------------------------------------------------------------------------
    def alloc(self, name):
        for n in range(self.n_locs):
            if n not in self.locs.values():
                return n
        self.logger.error("Not enough Locations.")
        self.logger.error(self)
        raise

    # Str ------------------------------------------------------------------------------------------
    def __str__(self):
        r = "{} Locations: ({})\n".format(self.name, len(self.locs.keys())) if len(self.locs.keys()) else ""
        locs = {k: v for k, v in sorted(self.locs.items(), key=lambda item: item[1])}
        length = 0
        for name in locs.keys():
            if len(name) > length: length = len(name)
        for name in locs.keys():
           r += "- {}{}: {}\n".format(colorer(name, color="underline"), " "*(length + 1 - len(name)), colorer(self.locs[name]))
        return r

# SoCCSRHandler ------------------------------------------------------------------------------------

class SoCCSRHandler(SoCLocHandler):
    supported_data_width    = [8, 32]
    supported_address_width = [14+i for i in range(4)]
    supported_alignment     = [32]
    supported_paging        = [0x800*2**i for i in range(4)]
    supported_ordering      = ["big", "little"]

    # Creation -------------------------------------------------------------------------------------
    def __init__(self, data_width=32, address_width=14, alignment=32, paging=0x800, ordering="big", reserved_csrs={}):
        SoCLocHandler.__init__(self, "CSR", n_locs=alignment//8*(2**address_width)//paging)
        self.logger = logging.getLogger("SoCCSRHandler")
        self.logger.info("Creating CSR Handler...")

        # Check CSR Data Width.
        if data_width not in self.supported_data_width:
            self.logger.error("Unsupported {} {}, supporteds: {:s}".format(
                colorer("Data Width", color="red"),
                colorer(data_width),
                colorer(", ".join(str(x) for x in self.supported_data_width))))
            raise

        # Check CSR Address Width.
        if address_width not in self.supported_address_width:
            self.logger.error("Unsupported {} {} supporteds: {:s}".format(
                colorer("Address Width", color="red"),
                colorer(address_width),
                colorer(", ".join(str(x) for x in self.supported_address_width))))
            raise

        # Check CSR Alignment.
        if alignment not in self.supported_alignment:
            self.logger.error("Unsupported {}: {} supporteds: {:s}".format(
                colorer("Alignment", color="red"),
                colorer(alignment),
                colorer(", ".join(str(x) for x in self.supported_alignment))))
            raise
        if data_width > alignment:
            self.logger.error("Alignment ({}) {} Data Width ({})".format(
                colorer(alignment),
                colorer("should be >=", color="red"),
                colorer(data_width)))
            raise

        # Check CSR Paging.
        if paging not in self.supported_paging:
            self.logger.error("Unsupported {} 0x{}, supporteds: {:s}".format(
                colorer("Paging", color="red"),
                colorer("{:x}".format(paging)),
                colorer(", ".join("0x{:x}".format(x) for x in self.supported_paging))))
            raise

        # Check CSR Ordering.
        if ordering not in self.supported_ordering:
            self.logger.error("Unsupported {} {}, supporteds: {:s}".format(
                colorer("Ordering", color="red"),
                colorer("{}".format(paging)),
                colorer(", ".join("{}".format(x) for x in self.supported_ordering))))
            raise

        # Create CSR Handler.
        self.data_width    = data_width
        self.address_width = address_width
        self.alignment     = alignment
        self.paging        = paging
        self.ordering      = ordering
        self.masters       = {}
        self.regions       = {}
        self.logger.info("{}-bit CSR Bus, {}-bit Aligned, {}KiB Address Space, {}B Paging, {} Ordering (Up to {} Locations).".format(
            colorer(self.data_width),
            colorer(self.alignment),
            colorer(2**self.address_width/2**10),
            colorer(self.paging),
            colorer(self.ordering),
            colorer(self.n_locs)))

        # Add reserved CSRs.
        self.logger.info("Adding {} CSRs...".format(colorer("reserved", color="cyan")))
        for name, n in reserved_csrs.items():
            self.add(name, n)

        self.logger.info("CSR Handler {}.".format(colorer("created", color="green")))

    # Add Master -----------------------------------------------------------------------------------
    def add_master(self, name=None, master=None):
        if name is None:
            name = "master{:d}".format(len(self.masters))
        if name in self.masters.keys():
            self.logger.error("{} {} as CSR Master:".format(
                colorer(name),
                colorer("already declared", color="red")))
            self.logger.error(self)
            raise
        if master.data_width != self.data_width:
            self.logger.error("{} Master/Handler Data Width {} ({} vs {}).".format(
                colorer(name),
                colorer("missmatch", color="red"),
                colorer(master.data_width),
                colorer(self.data_width)))
            raise
        self.masters[name] = master
        self.logger.info("{} {} as CSR Master.".format(
            colorer(name,    color="underline"),
            colorer("added", color="green")))

    # Add Region -----------------------------------------------------------------------------------
    def add_region(self, name, region):
        # FIXME: add checks
        self.regions[name] = region

    # Address map ----------------------------------------------------------------------------------
    def address_map(self, name, memory):
        if memory is not None:
            name = name + "_" + memory.name_override
        if self.locs.get(name, None) is None:
            self.add(name, use_loc_if_exists=True)
        return self.locs[name]

    # Str ------------------------------------------------------------------------------------------
    def __str__(self):
        r = "{}-bit CSR Bus, {}-bit Aligned, {}KiB Address Space, {}B Paging, {} Ordering (Up to {} Locations).\n".format(
            colorer(self.data_width),
            colorer(self.alignment),
            colorer(2**self.address_width/2**10),
            colorer(self.paging),
            colorer(self.ordering),
            colorer(self.n_locs))
        r += SoCLocHandler.__str__(self)
        r = r[:-1]
        return r

# SoCIRQHandler ------------------------------------------------------------------------------------

class SoCIRQHandler(SoCLocHandler):
    # Creation -------------------------------------------------------------------------------------
    def __init__(self, n_irqs=32, reserved_irqs={}):
        SoCLocHandler.__init__(self, "IRQ", n_locs=n_irqs)
        self.logger = logging.getLogger("SoCIRQHandler")
        self.logger.info("Creating IRQ Handler...")
        self.enabled = False

        # Check IRQ Number.
        if n_irqs > 32:
            self.logger.error("Unsupported IRQs number: {} supporteds: {:s}".format(
                colorer(n_irqs, color="red"), colorer("Up to 32", color="green")))
            raise

        # Create IRQ Handler.
        self.logger.info("IRQ Handler (up to {} Locations).".format(colorer(n_irqs)))

        # Adding reserved IRQs.
        self.logger.info("Adding {} IRQs...".format(colorer("reserved", color="cyan")))
        for name, n in reserved_irqs.items():
            self.add(name, n)

        self.logger.info("IRQ Handler {}.".format(colorer("created", color="green")))

    # Enable ---------------------------------------------------------------------------------------
    def enable(self):
        self.enabled = True

    # Add ------------------------------------------------------------------------------------------
    def add(self, name, *args, **kwargs):
        if self.enabled:
            SoCLocHandler.add(self, name, *args, **kwargs)
        else:
            self.logger.error("Attempted to add {} IRQ but SoC does {}.".format(
                colorer(name), colorer("not support IRQs", color="red")))
            raise

    # Str ------------------------------------------------------------------------------------------
    def __str__(self):
        r ="IRQ Handler (up to {} Locations).\n".format(colorer(self.n_locs))
        r += SoCLocHandler.__str__(self)
        r = r[:-1]
        return r

# SoCController ------------------------------------------------------------------------------------

class SoCController(Module, AutoCSR):
    def __init__(self, with_reset=True, with_scratch=True, with_errors=True):
        if with_reset:
            self._reset = CSRStorage(fields=[
                CSRField("soc_rst", size=1, offset=0, pulse=True, description="""Write `1` to this register to reset the full SoC (Pulse Reset)"""),
                CSRField("cpu_rst", size=1, offset=1,             description="""Write `1` to this register to reset the CPU(s) of the SoC (Hold Reset)"""),
            ])
        if with_scratch:
            self._scratch = CSRStorage(32, reset=0x12345678, description="""
                Use this register as a scratch space to verify that software read/write accesses
                to the Wishbone/CSR bus are working correctly. The initial reset value of 0x1234578
                can be used to verify endianness.""")
        if with_errors:
            self._bus_errors = CSRStatus(32, description="Total number of Wishbone bus errors (timeouts) since start.")

        # # #

        # Reset
        if with_reset:
            self.soc_rst = self._reset.fields.soc_rst
            self.cpu_rst = self._reset.fields.cpu_rst

        # Errors
        if with_errors:
            self.bus_error = Signal()
            bus_errors     = Signal(32)
            self.sync += [
                If(bus_errors != (2**len(bus_errors)-1),
                    If(self.bus_error, bus_errors.eq(bus_errors + 1))
                )
            ]
            self.comb += self._bus_errors.status.eq(bus_errors)

# SoC ----------------------------------------------------------------------------------------------

class SoC(Module):
    mem_map = {}
    def __init__(self, platform, sys_clk_freq,
        bus_standard         = "wishbone",
        bus_data_width       = 32,
        bus_address_width    = 32,
        bus_timeout          = 1e6,
        bus_reserved_regions = {},

        csr_data_width       = 32,
        csr_address_width    = 14,
        csr_paging           = 0x800,
        csr_ordering         = "big",
        csr_reserved_csrs    = {},

        irq_n_irqs           = 32,
        irq_reserved_irqs    = {},
        ):

        self.logger = logging.getLogger("SoC")
        self.logger.info(colorer("        __   _ __      _  __  ", color="bright"))
        self.logger.info(colorer("       / /  (_) /____ | |/_/  ", color="bright"))
        self.logger.info(colorer("      / /__/ / __/ -_)>  <    ", color="bright"))
        self.logger.info(colorer("     /____/_/\\__/\\__/_/|_|  ", color="bright"))
        self.logger.info(colorer("  Build your hardware, easily!", color="bright"))

        self.logger.info(colorer("-"*80, color="bright"))
        self.logger.info(colorer("Creating SoC... ({})".format(build_time())))
        self.logger.info(colorer("-"*80, color="bright"))
        self.logger.info("FPGA device : {}.".format(platform.device))
        self.logger.info("System clock: {:3.2f}MHz.".format(sys_clk_freq/1e6))

        # SoC attributes ---------------------------------------------------------------------------
        self.platform     = platform
        self.sys_clk_freq = sys_clk_freq
        self.constants    = {}
        self.csr_regions  = {}

        # SoC Bus Handler --------------------------------------------------------------------------
        self.submodules.bus = SoCBusHandler(
            standard         = bus_standard,
            data_width       = bus_data_width,
            address_width    = bus_address_width,
            timeout          = bus_timeout,
            reserved_regions = bus_reserved_regions,
           )

        # SoC Bus Handler --------------------------------------------------------------------------
        self.submodules.csr = SoCCSRHandler(
            data_width    = csr_data_width,
            address_width = csr_address_width,
            alignment     = 32,
            paging        = csr_paging,
            ordering      = csr_ordering,
            reserved_csrs = csr_reserved_csrs,
        )

        # SoC IRQ Handler --------------------------------------------------------------------------
        self.submodules.irq = SoCIRQHandler(
            n_irqs        = irq_n_irqs,
            reserved_irqs = irq_reserved_irqs
        )

        self.logger.info(colorer("-"*80, color="bright"))
        self.logger.info(colorer("Initial SoC:"))
        self.logger.info(colorer("-"*80, color="bright"))
        self.logger.info(self.bus)
        self.logger.info(self.csr)
        self.logger.info(self.irq)
        self.logger.info(colorer("-"*80, color="bright"))

        self.add_config("CLOCK_FREQUENCY", int(sys_clk_freq))

    # SoC Helpers ----------------------------------------------------------------------------------
    def check_if_exists(self, name):
        if hasattr(self, name):
            self.logger.error("{} SubModule already {}.".format(
                colorer(name),
                colorer("declared", color="red")))
            raise

    def add_constant(self, name, value=None):
        name = name.upper()
        if name in self.constants.keys():
            self.logger.error("{} Constant already {}.".format(
                colorer(name),
                colorer("declared", color="red")))
            raise
        self.constants[name] = SoCConstant(value)

    def add_config(self, name, value=None):
        name = "CONFIG_" + name
        if isinstance(value, str):
            self.add_constant(name + "_" + value)
        else:
            self.add_constant(name, value)

    def check_bios_requirements(self):
        # Check for required Peripherals.
        for periph in [ "timer0"]:
            if periph not in self.csr.locs.keys():
                self.logger.error("BIOS needs {} peripheral to be {}.".format(
                    colorer(periph),
                    colorer("used", color="red")))
                self.logger.error(self.bus)
                raise

        # Check for required Memory Regions.
        for mem in ["rom", "sram"]:
            if mem not in self.bus.regions.keys():
                self.logger.error("BIOS needs {} Region to be {} as Bus or Linker Region.".format(
                    colorer(mem),
                    colorer("defined", color="red")))
                self.logger.error(self.bus)
                raise

    # SoC Main Components --------------------------------------------------------------------------
    def add_controller(self, name="ctrl", **kwargs):
        self.check_if_exists(name)
        setattr(self.submodules, name, SoCController(**kwargs))

    def add_ram(self, name, origin, size, contents=[], mode="rw"):
        ram_cls = {
            "wishbone": wishbone.SRAM,
            "axi-lite": axi.AXILiteSRAM,
        }[self.bus.standard]
        interface_cls = {
            "wishbone": wishbone.Interface,
            "axi-lite": axi.AXILiteInterface,
        }[self.bus.standard]
        ram_bus = interface_cls(data_width=self.bus.data_width)
        ram     = ram_cls(size, bus=ram_bus, init=contents, read_only=(mode == "r"))
        self.bus.add_slave(name, ram.bus, SoCRegion(origin=origin, size=size, mode=mode))
        self.check_if_exists(name)
        self.logger.info("RAM {} {} {}.".format(
            colorer(name),
            colorer("added", color="green"),
            self.bus.regions[name]))
        setattr(self.submodules, name, ram)

    def add_rom(self, name, origin, size, contents=[], mode="r"):
        self.add_ram(name, origin, size, contents, mode=mode)

    def init_rom(self, name, contents=[], auto_size=True):
        self.logger.info("Initializing ROM {} with contents (Size: {}).".format(
            colorer(name),
            colorer(f"0x{4*len(contents):x}")))
        getattr(self, name).mem.init = contents
        if auto_size and self.bus.regions[name].mode == "r":
            self.logger.info("Auto-Resizing ROM {} from {} to {}.".format(
                colorer(name),
                colorer(f"0x{self.bus.regions[name].size:x}"),
                colorer(f"0x{4*len(contents):x}")))
            getattr(self, name).mem.depth = len(contents)

    def add_csr_bridge(self, origin, register=False):
        csr_bridge_cls = {
            "wishbone": wishbone.Wishbone2CSR,
            "axi-lite": axi.AXILite2CSR,
        }[self.bus.standard]
        self.check_if_exists("csr_bridge")
        self.submodules.csr_bridge = csr_bridge_cls(
            bus_csr       = csr_bus.Interface(
            address_width = self.csr.address_width,
            data_width    = self.csr.data_width),
            register      = register)
        csr_size   = 2**(self.csr.address_width + 2)
        csr_region = SoCRegion(origin=origin, size=csr_size, cached=False)
        bus = getattr(self.csr_bridge, self.bus.standard.replace('-', '_'))
        self.bus.add_slave("csr", bus, csr_region)
        self.csr.add_master(name="bridge", master=self.csr_bridge.csr)
        self.add_config("CSR_DATA_WIDTH", self.csr.data_width)
        self.add_config("CSR_ALIGNMENT",  self.csr.alignment)

    def add_cpu(self, name="vexriscv", variant="standard", cls=None, reset_address=None, cfu=None):
        # Check that CPU is supported.
        if name not in cpu.CPUS.keys():
            self.logger.error("{} CPU {}, supporteds: {}.".format(
                colorer(name),
                colorer("not supported", color="red"),
                colorer(", ".join(cpu.CPUS.keys()))))
            raise

        # Add CPU.
        if name == "external" and cls is None:
            self.logger.error("{} CPU requires {} to be specified.".format(
                colorer(name),
                colorer("cpu_cls", color="red")))
            raise
        cpu_cls = cls if cls is not None else cpu.CPUS[name]
        if variant not in cpu_cls.variants:
            self.logger.error("{} CPU variant {}, supporteds: {}.".format(
                colorer(variant),
                colorer("not supported", color="red"),
                colorer(", ".join(cpu_cls.variants))))
            raise
        self.check_if_exists("cpu")
        self.submodules.cpu = cpu_cls(self.platform, variant)

        # Add optional CFU plugin.
        if "cfu" in variant and hasattr(self.cpu, "add_cfu"):
            self.cpu.add_cfu(cfu_filename=cfu)

        # Update SoC with CPU constraints.
        # IOs regions.
        for n, (origin, size) in enumerate(self.cpu.io_regions.items()):
            self.bus.add_region("io{}".format(n), SoCIORegion(origin=origin, size=size, cached=False))
        # Mapping.
        if isinstance(self.cpu, cpu.CPUNone):
            # With CPUNone, give priority to User's mapping.
            self.mem_map = {**self.cpu.mem_map, **self.mem_map}
        else:
            # Override User's mapping with CPU constrainted mapping (and warn User).
            for n, origin in self.cpu.mem_map.items():
                if n in self.mem_map.keys():
                    self.logger.info("CPU {} {} mapping from {} to {}.".format(
                        colorer("overriding", color="cyan"),
                        colorer(n),
                        colorer(f"0x{self.mem_map[n]:x}"),
                        colorer(f"0x{self.cpu.mem_map[n]:x}")))
            self.mem_map.update(self.cpu.mem_map)

        # Add Bus Masters/CSR/IRQs.
        if not isinstance(self.cpu, (cpu.CPUNone, cpu.Zynq7000)):
            if reset_address is None:
                reset_address = self.mem_map["rom"]
            self.cpu.set_reset_address(reset_address)
            for n, cpu_bus in enumerate(self.cpu.periph_buses):
                self.bus.add_master(name="cpu_bus{}".format(n), master=cpu_bus)
            if hasattr(self.cpu, "interrupt"):
                self.irq.enable()
                for name, loc in self.cpu.interrupts.items():
                    self.irq.add(name, loc)
                self.add_config("CPU_HAS_INTERRUPT")

            # Create optional DMA Bus (for Cache Coherence).
            if hasattr(self.cpu, "dma_bus"):
                self.submodules.dma_bus = SoCBusHandler(
                    name             = "SoCDMABusHandler",
                    standard         = "wishbone",
                    data_width       = self.bus.data_width,
                    address_width    = self.bus.address_width,
                )
                dma_bus = wishbone.Interface(data_width=self.bus.data_width)
                self.dma_bus.add_slave("dma", slave=dma_bus, region=SoCRegion(origin=0x00000000, size=0x100000000)) # FIXME: covers lower 4GB only
                self.submodules += wishbone.Converter(dma_bus, self.cpu.dma_bus)

            # Connect SoCController's reset to CPU reset.
            if hasattr(self, "ctrl"):
                self.comb += self.cpu.reset.eq(
                    # Reset the CPU on...
                    getattr(self.ctrl, "soc_rst", 0) | # Full SoC Reset command...
                    getattr(self.ctrl, "cpu_rst", 0)   # or on CPU Reset command.
                )
            self.add_config("CPU_RESET_ADDR", reset_address)

        # Add CPU's SoC components (if any).
        if hasattr(self.cpu, "add_soc_components"):
            self.cpu.add_soc_components(soc=self, soc_region_cls=SoCRegion) # FIXME: avoid passing SoCRegion.

        # Add constants.
        self.add_config("CPU_TYPE",    str(name))
        self.add_config("CPU_VARIANT", str(variant.split('+')[0]))
        self.add_constant("CONFIG_CPU_HUMAN_NAME", getattr(self.cpu, "human_name", "Unknown"))
        if hasattr(self.cpu, "nop"):
            self.add_constant("CONFIG_CPU_NOP", self.cpu.nop)

    def add_timer(self, name="timer0"):
        from litex.soc.cores.timer import Timer
        self.check_if_exists(name)
        setattr(self.submodules, name, Timer())
        if self.irq.enabled:
            self.irq.add(name, use_loc_if_exists=True)

    # SoC finalization -----------------------------------------------------------------------------
    def do_finalize(self):
        interconnect_p2p_cls = {
            "wishbone": wishbone.InterconnectPointToPoint,
            "axi-lite": axi.AXILiteInterconnectPointToPoint,
        }[self.bus.standard]
        interconnect_shared_cls = {
            "wishbone": wishbone.InterconnectShared,
            "axi-lite": axi.AXILiteInterconnectShared,
        }[self.bus.standard]

        # SoC Reset --------------------------------------------------------------------------------
        # Connect soc_rst to CRG's rst if presents.
        if hasattr(self, "ctrl") and hasattr(self, "crg"):
            crg_rst = getattr(self.crg, "rst", None)
            if isinstance(crg_rst, Signal):
                self.comb += crg_rst.eq(getattr(self.ctrl, "soc_rst", 0))

        # SoC CSR bridge ---------------------------------------------------------------------------
        # FIXME: for now, use registered CSR bridge when SDRAM is present; find the best compromise.
        self.add_csr_bridge(self.mem_map["csr"], register=hasattr(self, "sdram"))

        # SoC Bus Interconnect ---------------------------------------------------------------------
        if len(self.bus.masters) and len(self.bus.slaves):
            # If 1 bus_master, 1 bus_slave and no address translation, use InterconnectPointToPoint.
            if ((len(self.bus.masters) == 1)  and
                (len(self.bus.slaves)  == 1)  and
                (next(iter(self.bus.regions.values())).origin == 0)):
                self.submodules.bus_interconnect = interconnect_p2p_cls(
                    master = next(iter(self.bus.masters.values())),
                    slave  = next(iter(self.bus.slaves.values())))
            # Otherwise, use InterconnectShared.
            else:
                self.submodules.bus_interconnect = interconnect_shared_cls(
                    masters        = self.bus.masters.values(),
                    slaves         = [(self.bus.regions[n].decoder(self.bus), s) for n, s in self.bus.slaves.items()],
                    register       = True,
                    timeout_cycles = self.bus.timeout)
                if hasattr(self, "ctrl") and self.bus.timeout is not None:
                    if hasattr(self.ctrl, "bus_error"):
                        self.comb += self.ctrl.bus_error.eq(self.bus_interconnect.timeout.error)
            self.bus.logger.info("Interconnect: {} ({} <-> {}).".format(
                colorer(self.bus_interconnect.__class__.__name__),
                colorer(len(self.bus.masters)),
                colorer(len(self.bus.slaves))))
        self.add_constant("CONFIG_BUS_STANDARD",      self.bus.standard.upper())
        self.add_constant("CONFIG_BUS_DATA_WIDTH",    self.bus.data_width)
        self.add_constant("CONFIG_BUS_ADDRESS_WIDTH", self.bus.address_width)

        # SoC DMA Bus Interconnect (Cache Coherence) -----------------------------------------------
        if hasattr(self, "dma_bus"):
            if len(self.dma_bus.masters) and len(self.dma_bus.slaves):
                # If 1 bus_master, 1 bus_slave and no address translation, use InterconnectPointToPoint.
                if ((len(self.dma_bus.masters) == 1)  and
                    (len(self.dma_bus.slaves)  == 1)  and
                    (next(iter(self.dma_bus.regions.values())).origin == 0)):
                    self.submodules.dma_bus_interconnect = wishbone.InterconnectPointToPoint(
                        master = next(iter(self.dma_bus.masters.values())),
                        slave  = next(iter(self.dma_bus.slaves.values())))
                # Otherwise, use InterconnectShared.
                else:
                    self.submodules.dma_bus_interconnect = wishbone.InterconnectShared(
                        masters        = self.dma_bus.masters.values(),
                        slaves         = [(self.dma_bus.regions[n].decoder(self.dma_bus), s) for n, s in self.dma_bus.slaves.items()],
                        register       = True)
                self.bus.logger.info("DMA Interconnect: {} ({} <-> {}).".format(
                    colorer(self.dma_bus_interconnect.__class__.__name__),
                    colorer(len(self.dma_bus.masters)),
                    colorer(len(self.dma_bus.slaves))))
            self.add_constant("CONFIG_CPU_HAS_DMA_BUS")

        # SoC CSR Interconnect ---------------------------------------------------------------------
        self.submodules.csr_bankarray = csr_bus.CSRBankArray(self,
            address_map        = self.csr.address_map,
            data_width         = self.csr.data_width,
            address_width      = self.csr.address_width,
            alignment          = self.csr.alignment,
            paging             = self.csr.paging,
            ordering           = self.csr.ordering,
            soc_bus_data_width = self.bus.data_width)
        if len(self.csr.masters):
            self.submodules.csr_interconnect = csr_bus.InterconnectShared(
                masters = list(self.csr.masters.values()),
                slaves  = self.csr_bankarray.get_buses())

        # Add CSRs regions.
        for name, csrs, mapaddr, rmap in self.csr_bankarray.banks:
            self.csr.add_region(name, SoCCSRRegion(
                origin   = (self.bus.regions["csr"].origin + self.csr.paging*mapaddr),
                busword  = self.csr.data_width,
                obj      = csrs))

        # Add Memory regions.
        for name, memory, mapaddr, mmap in self.csr_bankarray.srams:
            self.csr.add_region(name + "_" + memory.name_override, SoCCSRRegion(
                origin  = (self.bus.regions["csr"].origin + self.csr.paging*mapaddr),
                busword = self.csr.data_width,
                obj     = memory))

        # Sort CSR regions by origin.
        self.csr.regions = {k: v for k, v in sorted(self.csr.regions.items(), key=lambda item: item[1].origin)}

        # Add CSRs / Config items to constants.
        for name, constant in self.csr_bankarray.constants:
            self.add_constant(name + "_" + constant.name, constant.value.value)

        # SoC CPU Check ----------------------------------------------------------------------------
        if not isinstance(self.cpu, (cpu.CPUNone, cpu.Zynq7000)):
            cpu_reset_address_valid = False
            for name, container in self.bus.regions.items():
                if self.bus.check_region_is_in(
                    region    = SoCRegion(origin=self.cpu.reset_address, size=self.bus.data_width//8),
                    container = container):
                    cpu_reset_address_valid = True
                    if name == "rom":
                        self.cpu.use_rom = True
            if not cpu_reset_address_valid:
                self.logger.error("CPU needs {} to be in a {} Region.".format(
                    colorer("reset address 0x{:08x}".format(self.cpu.reset_address)),
                    colorer("defined", color="red")))
                self.logger.error(self.bus)
                raise

        # SoC IRQ Interconnect ---------------------------------------------------------------------
        if hasattr(self, "cpu") and hasattr(self.cpu, "interrupt"):
            for name, loc in sorted(self.irq.locs.items()):
                if name in self.cpu.interrupts.keys():
                    continue
                if hasattr(self, name):
                    module = getattr(self, name)
                    ev = None
                    if hasattr(module, "ev"):
                        ev = module.ev
                    elif isinstance(module, EventManager):
                        ev = module
                    else:
                        self.logger.error("EventManager {} in {} SubModule.".format(
                            colorer("not found", color="red"),
                            colorer(name)))
                        raise
                    self.comb += self.cpu.interrupt[loc].eq(ev.irq)
                self.add_constant(name + "_INTERRUPT", loc)

        # SoC Infos --------------------------------------------------------------------------------
        self.logger.info(colorer("-"*80, color="bright"))
        self.logger.info(colorer("Finalized SoC:"))
        self.logger.info(colorer("-"*80, color="bright"))
        self.logger.info(self.bus)
        if hasattr(self, "dma_bus"):
            self.logger.info(self.dma_bus)
        self.logger.info(self.csr)
        self.logger.info(self.irq)
        self.logger.info(colorer("-"*80, color="bright"))

    # SoC build ------------------------------------------------------------------------------------
    def build(self, *args, **kwargs):
        self.build_name = kwargs.pop("build_name", self.platform.name)
        if self.build_name[0].isdigit():
            self.build_name = f"_{self.build_name}"
        kwargs.update({"build_name": self.build_name})
        return self.platform.build(self, *args, **kwargs)

# LiteXSoC -----------------------------------------------------------------------------------------

class LiteXSoC(SoC):
    # Add Identifier -------------------------------------------------------------------------------
    def add_identifier(self, name="identifier", identifier="LiteX SoC", with_build_time=True):
        from litex.soc.cores.identifier import Identifier
        self.check_if_exists(name)
        if with_build_time:
            identifier += " " + build_time()
            self.add_config("WITH_BUILD_TIME")
        setattr(self.submodules, name, Identifier(identifier))

    # Add UART -------------------------------------------------------------------------------------
    def add_uart(self, name, baudrate=115200, fifo_depth=16):
        from litex.soc.cores import uart
        self.check_if_exists("uart")

        # Stub / Stream.
        if name in ["stub", "stream"]:
            self.submodules.uart = uart.UART(tx_fifo_depth=0, rx_fifo_depth=0)
            if name == "stub":
                self.comb += self.uart.sink.ready.eq(1)

        # UARTBone / Bridge.
        elif name in ["uartbone", "bridge"]:
            self.add_uartbone(baudrate=baudrate)

        # Crossover.
        elif name in ["crossover"]:
            self.submodules.uart = uart.UARTCrossover(
                tx_fifo_depth = fifo_depth,
                rx_fifo_depth = fifo_depth)

        # Crossover + Bridge.
        elif name in ["crossover+bridge"]:
            self.add_uartbone(baudrate=baudrate)
            self.submodules.uart = uart.UARTCrossover(
                tx_fifo_depth = fifo_depth,
                rx_fifo_depth = fifo_depth)

        # Model/Sim.
        elif name in ["model", "sim"]:
            self.submodules.uart_phy = uart.RS232PHYModel(self.platform.request("serial"))
            self.submodules.uart = uart.UART(self.uart_phy,
                tx_fifo_depth = fifo_depth,
                rx_fifo_depth = fifo_depth)

        # JTAG Atlantic.
        elif name in ["jtag_atlantic"]:
            from litex.soc.cores.jtag import JTAGAtlantic
            self.submodules.uart_phy = JTAGAtlantic()
            self.submodules.uart = uart.UART(self.uart_phy,
                tx_fifo_depth = fifo_depth,
                rx_fifo_depth = fifo_depth)

        # JTAG UART.
        elif name in ["jtag_uart"]:
            from litex.soc.cores.jtag import JTAGPHY
            self.clock_domains.cd_sys_jtag = ClockDomain()          # Run JTAG-UART in sys_jtag clock domain similar to
            self.comb += self.cd_sys_jtag.clk.eq(ClockSignal("sys")) # sys clock domain but with rst disconnected.
            self.submodules.uart_phy = JTAGPHY(device=self.platform.device, clock_domain="sys_jtag")
            self.submodules.uart = uart.UART(self.uart_phy,
                tx_fifo_depth = fifo_depth,
                rx_fifo_depth = fifo_depth)

        # USB ACM (with ValentyUSB core).
        elif name in ["usb_acm"]:
            import valentyusb.usbcore.io as usbio
            import valentyusb.usbcore.cpu.cdc_eptri as cdc_eptri
            usb_pads = self.platform.request("usb")
            usb_iobuf = usbio.IoBuf(usb_pads.d_p, usb_pads.d_n, usb_pads.pullup)
            self.clock_domains.cd_sys_usb = ClockDomain()           # Run USB ACM in sys_usb clock domain similar to
            self.comb += self.cd_sys_usb.clk.eq(ClockSignal("sys")) # sys clock domain but with rst disconnected.
            self.submodules.uart = ClockDomainsRenamer("sys_usb")(cdc_eptri.CDCUsb(usb_iobuf))

        # Classical UART.
        else:
            self.submodules.uart_phy = uart.UARTPHY(
                pads     = self.platform.request(name),
                clk_freq = self.sys_clk_freq,
                baudrate = baudrate)
            self.submodules.uart = uart.UART(self.uart_phy,
                tx_fifo_depth = fifo_depth,
                rx_fifo_depth = fifo_depth)

        if self.irq.enabled:
            self.irq.add("uart", use_loc_if_exists=True)
        else:
            self.add_constant("UART_POLLING")

    # Add UARTbone ---------------------------------------------------------------------------------
    def add_uartbone(self, name="serial", clk_freq=None, baudrate=115200, cd="sys"):
        from litex.soc.cores import uart
        if clk_freq is None:
            clk_freq = self.sys_clk_freq
        self.check_if_exists("uartbone")
        self.submodules.uartbone_phy = uart.UARTPHY(self.platform.request(name), clk_freq, baudrate)
        self.submodules.uartbone = uart.UARTBone(phy=self.uartbone_phy, clk_freq=clk_freq, cd=cd)
        self.bus.add_master(name="uartbone", master=self.uartbone.wishbone)

    # Add JTAGbone ---------------------------------------------------------------------------------
    def add_jtagbone(self, chain=1):
        from litex.soc.cores import uart
        from litex.soc.cores.jtag import JTAGPHY
        self.check_if_exists("jtabone")
        self.submodules.jtagbone_phy = JTAGPHY(device=self.platform.device, chain=chain)
        self.submodules.jtagbone = uart.UARTBone(phy=self.jtagbone_phy, clk_freq=self.sys_clk_freq)
        self.bus.add_master(name="jtagbone", master=self.jtagbone.wishbone)

    # Add SDRAM ------------------------------------------------------------------------------------
    def add_sdram(self, name, phy, module, origin=None, size=None, with_bist=False, with_soc_interconnect=True,
        l2_cache_size           = 8192,
        l2_cache_min_data_width = 128,
        l2_cache_reverse        = True,
        l2_cache_full_memory_we = True,
        **kwargs):

        # Imports.
        from litedram.common import LiteDRAMNativePort
        from litedram.core import LiteDRAMCore
        from litedram.frontend.wishbone import LiteDRAMWishbone2Native
        from litedram.frontend.axi import LiteDRAMAXI2Native
        from litedram.frontend.bist import  LiteDRAMBISTGenerator, LiteDRAMBISTChecker

        # LiteDRAM core.
        self.check_if_exists("sdram")
        self.submodules.sdram = LiteDRAMCore(
            phy             = phy,
            geom_settings   = module.geom_settings,
            timing_settings = module.timing_settings,
            clk_freq        = self.sys_clk_freq,
            **kwargs)

        # Save SPD data to be able to verify it at runtime.
        if hasattr(module, "_spd_data"):
            # Pack the data into words of bus width.
            bytes_per_word = self.bus.data_width // 8
            mem = [0] * ceil(len(module._spd_data) / bytes_per_word)
            for i in range(len(mem)):
                for offset in range(bytes_per_word):
                    mem[i] <<= 8
                    if self.cpu.endianness == "little":
                        offset = bytes_per_word - 1 - offset
                    spd_byte = i * bytes_per_word + offset
                    if spd_byte < len(module._spd_data):
                        mem[i] |= module._spd_data[spd_byte]
            self.add_rom(
                name     = "spd",
                origin   = self.mem_map.get("spd", None),
                size     = len(module._spd_data),
                contents = mem,
            )

        # LiteDRAM BIST.
        if with_bist:
            self.submodules.sdram_generator = LiteDRAMBISTGenerator(self.sdram.crossbar.get_port())
            self.submodules.sdram_checker = LiteDRAMBISTChecker(self.sdram.crossbar.get_port())

        if not with_soc_interconnect: return

        # Compute/Check SDRAM size.
        sdram_size = 2**(module.geom_settings.bankbits +
                         module.geom_settings.rowbits +
                         module.geom_settings.colbits)*phy.settings.databits//8
        if size is not None:
            sdram_size = min(sdram_size, size)

        # Add SDRAM region.
        self.bus.add_region("main_ram", SoCRegion(origin=self.mem_map.get("main_ram", origin), size=sdram_size))

        # Add CPU's direct memory buses (if not already declared) ----------------------------------
        if hasattr(self.cpu, "add_memory_buses"):
            self.cpu.add_memory_buses(
                address_width = 32,
                data_width    = self.sdram.crossbar.controller.data_width
            )

        # Connect CPU's direct memory buses to LiteDRAM --------------------------------------------
        if len(self.cpu.memory_buses):
            # When CPU has at least a direct memory bus, connect them directly to LiteDRAM.
            for mem_bus in self.cpu.memory_buses:
                # Request a LiteDRAM native port.
                port = self.sdram.crossbar.get_port()
                port.data_width = 2**int(log2(port.data_width)) # Round to nearest power of 2.

                # Check if bus is an AXI bus and connect it.
                if isinstance(mem_bus, axi.AXIInterface):
                    # If same data_width, connect it directly.
                    if port.data_width == mem_bus.data_width:
                        self.logger.info("Matching AXI MEM data width ({})\n".format(port.data_width))
                        self.submodules += LiteDRAMAXI2Native(
                            axi          = self.cpu.mem_axi,
                            port         = port,
                            base_address = self.bus.regions["main_ram"].origin)
                    # If different data_width, do the adaptation and connect it via Wishbone.
                    else:
                        self.logger.info("Converting MEM data width: {} to {} via Wishbone".format(
                            port.data_width,
                            self.cpu.mem_axi.data_width))
                        # FIXME: Replace WB data-width converter with native AXI converter.
                        mem_wb  = wishbone.Interface(
                            data_width = self.cpu.mem_axi.data_width,
                            adr_width  = 32-log2_int(self.cpu.mem_axi.data_width//8))
                        mem_a2w = axi.AXI2Wishbone(
                            axi          = self.cpu.mem_axi,
                            wishbone     = mem_wb,
                            base_address = 0)
                        self.submodules += mem_a2w
                        litedram_wb = wishbone.Interface(port.data_width)
                        self.submodules += LiteDRAMWishbone2Native(
                            wishbone     = litedram_wb,
                            port         = port,
                            base_address = self.bus.regions["main_ram"].origin)
                        self.submodules += wishbone.Converter(mem_wb, litedram_wb)
                # Check if bus is a Native bus and connect it.
                if isinstance(mem_bus, LiteDRAMNativePort):
                    # If same data_width, connect it directly.
                    if port.data_width == mem_bus.data_width:
                        self.comb += mem_bus.cmd.connect(port.cmd)
                        self.comb += mem_bus.wdata.connect(port.wdata)
                        self.comb += port.rdata.connect(mem_bus.rdata)
                    # Else raise Error.
                    else:
                        raise NotImplementedError

        # Connect Main bus to LiteDRAM (with optional L2 Cache) ------------------------------------
        connect_main_bus_to_dram = (
            # No memory buses.
            (not len(self.cpu.memory_buses)) or
            # Memory buses but no DMA bus.
            (len(self.cpu.memory_buses) and not hasattr(self.cpu, "dma_bus"))
        )
        if connect_main_bus_to_dram:
            # Request a LiteDRAM native port.
            port = self.sdram.crossbar.get_port()
            port.data_width = 2**int(log2(port.data_width)) # Round to nearest power of 2.

            # Create Wishbone Slave.
            wb_sdram = wishbone.Interface()
            self.bus.add_slave("main_ram", wb_sdram)

            # L2 Cache
            if l2_cache_size != 0:
                # Insert L2 cache inbetween Wishbone bus and LiteDRAM
                l2_cache_size = max(l2_cache_size, int(2*port.data_width/8)) # Use minimal size if lower
                l2_cache_size = 2**int(log2(l2_cache_size))                  # Round to nearest power of 2
                l2_cache_data_width = max(port.data_width, l2_cache_min_data_width)
                l2_cache = wishbone.Cache(
                    cachesize = l2_cache_size//4,
                    master    = wb_sdram,
                    slave     = wishbone.Interface(l2_cache_data_width),
                    reverse   = l2_cache_reverse)
                if l2_cache_full_memory_we:
                    l2_cache = FullMemoryWE()(l2_cache)
                self.submodules.l2_cache = l2_cache
                litedram_wb = self.l2_cache.slave
            else:
                litedram_wb = wishbone.Interface(port.data_width)
                self.submodules += wishbone.Converter(wb_sdram, litedram_wb)
            self.add_config("L2_SIZE", l2_cache_size)

            # Wishbone Slave <--> LiteDRAM bridge.
            self.submodules.wishbone_bridge = LiteDRAMWishbone2Native(
                wishbone     = litedram_wb,
                port         = port,
                base_address = self.bus.regions["main_ram"].origin)

    # Add Ethernet ---------------------------------------------------------------------------------
    def add_ethernet(self, name="ethmac", phy=None, phy_cd="eth", dynamic_ip=False, software_debug=False,
        nrxslots                = 2,
        ntxslots                = 2,
        with_timestamp          = False,
        with_timing_constraints = True):
        # Imports
        from liteeth.mac import LiteEthMAC
        from liteeth.phy.model import LiteEthPHYModel

        # MAC.
        self.check_if_exists(name)
        if with_timestamp:
            self.timer0.add_uptime()
        ethmac = LiteEthMAC(
            phy        = phy,
            dw         = 32,
            interface  = "wishbone",
            endianness = self.cpu.endianness,
            nrxslots   = nrxslots,
            ntxslots   = ntxslots,
            timestamp  = None if not with_timestamp else self.timer0.uptime_cycles,
            with_preamble_crc = not software_debug)
        # Use PHY's eth_tx/eth_rx clock domains.
        ethmac = ClockDomainsRenamer({
            "eth_tx": phy_cd + "_tx",
            "eth_rx": phy_cd + "_rx"})(ethmac)
        setattr(self.submodules, name, ethmac)
        # Compute Regions size and add it to the SoC.
        ethmac_region_size = (ethmac.rx_slots.read() + ethmac.tx_slots.read())*ethmac.slot_size.read()
        ethmac_region = SoCRegion(origin=self.mem_map.get(name, None), size=ethmac_region_size, cached=False)
        self.bus.add_slave(name=name, slave=ethmac.bus, region=ethmac_region)
        # Add IRQs (if enabled).
        if self.irq.enabled:
            self.irq.add(name, use_loc_if_exists=True)

        # Dynamic IP (if enabled).
        if dynamic_ip:
            self.add_constant("ETH_DYNAMIC_IP")

        # Software Debug
        if software_debug:
            self.add_constant("ETH_UDP_TX_DEBUG")
            self.add_constant("ETH_UDP_RX_DEBUG")

        # Timing constraints
        if with_timing_constraints:
            eth_rx_clk = getattr(phy, "crg", phy).cd_eth_rx.clk
            eth_tx_clk = getattr(phy, "crg", phy).cd_eth_tx.clk
<<<<<<< HEAD
            if not isinstance(phy, LiteEthPHYModel) and not getattr(phy, "model", False):
=======
            if not isinstance(phy, LiteEthPHYModel):
>>>>>>> 17abdfd1
                self.platform.add_period_constraint(eth_rx_clk, 1e9/phy.rx_clk_freq)
                self.platform.add_period_constraint(eth_tx_clk, 1e9/phy.tx_clk_freq)
                self.platform.add_false_path_constraints(self.crg.cd_sys.clk, eth_rx_clk, eth_tx_clk)

    # Add Etherbone --------------------------------------------------------------------------------
    def add_etherbone(self, name="etherbone", phy=None, phy_cd="eth",
        mac_address             = 0x10e2d5000000,
        ip_address              = "192.168.1.50",
        udp_port                = 1234,
        buffer_depth            = 4,
        with_timing_constraints = True):
        # Imports
        from liteeth.core import LiteEthUDPIPCore
        from liteeth.frontend.etherbone import LiteEthEtherbone
        from liteeth.phy.model import LiteEthPHYModel

        # Core
        self.check_if_exists(name)
        ethcore = LiteEthUDPIPCore(
            phy         = phy,
            mac_address = mac_address,
            ip_address  = ip_address,
            clk_freq    = self.clk_freq)
        # Use PHY's eth_tx/eth_rx clock domains.
        ethcore = ClockDomainsRenamer({
            "eth_tx": phy_cd + "_tx",
            "eth_rx": phy_cd + "_rx",
            "sys":    phy_cd + "_rx"})(ethcore)
        self.submodules.ethcore = ethcore

        # Create Etherbone clock domain and run it from sys clock domain.
        self.clock_domains.cd_etherbone = ClockDomain("etherbone")
        self.comb += self.cd_etherbone.clk.eq(ClockSignal("sys"))
        self.comb += self.cd_etherbone.rst.eq(ResetSignal("sys"))

        # Etherbone
        etherbone = LiteEthEtherbone(ethcore.udp, udp_port, buffer_depth=buffer_depth, cd="etherbone")
        setattr(self.submodules, name, etherbone)
        self.add_wb_master(etherbone.wishbone.bus)

        # Timing constraints
        if with_timing_constraints:
            eth_rx_clk = getattr(phy, "crg", phy).cd_eth_rx.clk
            eth_tx_clk = getattr(phy, "crg", phy).cd_eth_tx.clk
<<<<<<< HEAD
            if not isinstance(phy, LiteEthPHYModel) and not getattr(phy, "model", False):
=======
            if not isinstance(phy, LiteEthPHYModel):
>>>>>>> 17abdfd1
                self.platform.add_period_constraint(eth_rx_clk, 1e9/phy.rx_clk_freq)
                self.platform.add_period_constraint(eth_tx_clk, 1e9/phy.tx_clk_freq)
                self.platform.add_false_path_constraints(self.crg.cd_sys.clk, eth_rx_clk, eth_tx_clk)

    # Add SPI Flash --------------------------------------------------------------------------------
    def add_spi_flash(self, name="spiflash", mode="4x", dummy_cycles=None, clk_freq=None, module=None, phy=None, rate="1:1", **kwargs):
        if module is None:
            # Use previous LiteX SPI Flash core with compat, will be deprecated at some point.
            from litex.compat.soc_add_spi_flash import add_spi_flash
            add_spi_flash(self, name, mode, dummy_cycles)
        # LiteSPI.
        else:
            # Imports.
            from litespi import LiteSPI
            from litespi.phy.generic import LiteSPIPHY
            from litespi.opcodes import SpiNorFlashOpCodes

            # Checks/Parameters.
            assert mode in ["1x", "4x"]
            if clk_freq is None: clk_freq = self.sys_clk_freq

            # PHY.
            spiflash_phy = phy
            if spiflash_phy is None:
                self.check_if_exists(name + "_phy")
                spiflash_pads = self.platform.request(name if mode == "1x" else name + mode)
                spiflash_phy = LiteSPIPHY(spiflash_pads, module, device=self.platform.device, default_divisor=int(self.sys_clk_freq/clk_freq), rate=rate)
                setattr(self.submodules, name + "_phy",  spiflash_phy)

            # Core.
            self.check_if_exists(name + "_mmap")
            spiflash_core = LiteSPI(spiflash_phy, mmap_endianness=self.cpu.endianness, **kwargs)
            setattr(self.submodules, name + "_core", spiflash_core)
            spiflash_region = SoCRegion(origin=self.mem_map.get(name, None), size=module.total_size)
            self.bus.add_slave(name=name, slave=spiflash_core.bus, region=spiflash_region)

            # Constants.
            self.add_constant("SPIFLASH_PHY_FREQUENCY", clk_freq)
            self.add_constant("SPIFLASH_MODULE_NAME", module.name.upper())
            self.add_constant("SPIFLASH_MODULE_TOTAL_SIZE", module.total_size)
            self.add_constant("SPIFLASH_MODULE_PAGE_SIZE", module.page_size)
            if SpiNorFlashOpCodes.READ_1_1_4 in module.supported_opcodes:
                self.add_constant("SPIFLASH_MODULE_QUAD_CAPABLE")
            if SpiNorFlashOpCodes.READ_4_4_4 in module.supported_opcodes:
                self.add_constant("SPIFLASH_MODULE_QPI_CAPABLE")

    # Add SPI SDCard -------------------------------------------------------------------------------
    def add_spi_sdcard(self, name="spisdcard", spi_clk_freq=400e3, software_debug=False):
        # Imports.
        from litex.soc.cores.spi import SPIMaster

        # Pads.
        pads = self.platform.request(name)
        if hasattr(pads, "rst"):
            self.comb += pads.rst.eq(0)

        # Core.
        self.check_if_exists(name)
        spisdcard = SPIMaster(pads, 8, self.sys_clk_freq, spi_clk_freq)
        spisdcard.add_clk_divider()
        setattr(self.submodules, name, spisdcard)

        # Debug.
        if software_debug:
            self.add_constant("SPISDCARD_DEBUG")

    # Add SDCard -----------------------------------------------------------------------------------
    def add_sdcard(self, name="sdcard", mode="read+write", use_emulator=False, software_debug=False):
        # Imports.
        from litesdcard.emulator import SDEmulator
        from litesdcard.phy import SDPHY
        from litesdcard.core import SDCore
        from litesdcard.frontend.dma import SDBlock2MemDMA, SDMem2BlockDMA

        # Checks.
        assert mode in ["read", "write", "read+write"]

        # Emulator / Pads.
        if use_emulator:
            sdemulator = SDEmulator(self.platform)
            self.submodules += sdemulator
            sdcard_pads = sdemulator.pads
        else:
            sdcard_pads = self.platform.request(name)

        # Core.
        self.check_if_exists("sdphy")
        self.check_if_exists("sdcore")
        self.submodules.sdphy  = SDPHY(sdcard_pads, self.platform.device, self.clk_freq, cmd_timeout=10e-1, data_timeout=10e-1)
        self.submodules.sdcore = SDCore(self.sdphy)

        # Block2Mem DMA.
        if "read" in mode:
            bus = wishbone.Interface(data_width=self.bus.data_width, adr_width=self.bus.address_width)
            self.submodules.sdblock2mem = SDBlock2MemDMA(bus=bus, endianness=self.cpu.endianness)
            self.comb += self.sdcore.source.connect(self.sdblock2mem.sink)
            dma_bus = self.bus if not hasattr(self, "dma_bus") else self.dma_bus
            dma_bus.add_master("sdblock2mem", master=bus)

        # Mem2Block DMA.
        if "write" in mode:
            bus = wishbone.Interface(data_width=self.bus.data_width, adr_width=self.bus.address_width)
            self.submodules.sdmem2block = SDMem2BlockDMA(bus=bus, endianness=self.cpu.endianness)
            self.comb += self.sdmem2block.source.connect(self.sdcore.sink)
            dma_bus = self.bus if not hasattr(self, "dma_bus") else self.dma_bus
            dma_bus.add_master("sdmem2block", master=bus)

        # Interrupts.
        self.submodules.sdirq = EventManager()
        self.sdirq.card_detect   = EventSourcePulse(description="SDCard has been ejected/inserted.")
        if "read" in mode:
            self.sdirq.block2mem_dma = EventSourcePulse(description="Block2Mem DMA terminated.")
        if "write" in mode:
            self.sdirq.mem2block_dma = EventSourcePulse(description="Mem2Block DMA terminated.")
        self.sdirq.cmd_done      = EventSourceLevel(description="Command completed.")
        self.sdirq.finalize()
        if "read" in mode:
            self.comb += self.sdirq.block2mem_dma.trigger.eq(self.sdblock2mem.irq)
        if "write" in mode:
            self.comb += self.sdirq.mem2block_dma.trigger.eq(self.sdmem2block.irq)
        self.comb += [
            self.sdirq.card_detect.trigger.eq(self.sdphy.card_detect_irq),
            self.sdirq.cmd_done.trigger.eq(self.sdcore.cmd_event.fields.done)
        ]
        if self.irq.enabled:
            self.irq.add("sdirq", use_loc_if_exists=True)

        # Debug.
        if software_debug:
            self.add_constant("SDCARD_DEBUG")

    # Add SATA -------------------------------------------------------------------------------------
    def add_sata(self, name="sata", phy=None, mode="read+write"):
        # Imports.
        from litesata.core import LiteSATACore
        from litesata.frontend.arbitration import LiteSATACrossbar
        from litesata.frontend.dma import LiteSATASector2MemDMA, LiteSATAMem2SectorDMA

        # Checks.
        assert mode in ["read", "write", "read+write"]
        sata_clk_freqs = {
            "gen1":  75e6,
            "gen2": 150e6,
            "gen3": 300e6,
        }
        sata_clk_freq = sata_clk_freqs[phy.gen]
        assert self.clk_freq >= sata_clk_freq/2 # FIXME: /2 for 16-bit data-width, add support for 32-bit.

        # Core.
        self.check_if_exists("sata_core")
        self.submodules.sata_core = LiteSATACore(phy)

        # Crossbar.
        self.check_if_exists("sata_crossbar")
        self.submodules.sata_crossbar = LiteSATACrossbar(self.sata_core)

        # Sector2Mem DMA.
        if "read" in mode:
            bus = wishbone.Interface(data_width=self.bus.data_width, adr_width=self.bus.address_width)
            self.submodules.sata_sector2mem = LiteSATASector2MemDMA(
               port       = self.sata_crossbar.get_port(),
               bus        = bus,
               endianness = self.cpu.endianness)
            dma_bus = self.bus if not hasattr(self, "dma_bus") else self.dma_bus
            dma_bus.add_master("sata_sector2mem", master=bus)

        # Mem2Sector DMA.
        if "write" in mode:
            bus = wishbone.Interface(data_width=self.bus.data_width, adr_width=self.bus.address_width)
            self.submodules.sata_mem2sector = LiteSATAMem2SectorDMA(
               bus        = bus,
               port       = self.sata_crossbar.get_port(),
               endianness = self.cpu.endianness)
            dma_bus = self.bus if not hasattr(self, "dma_bus") else self.dma_bus
            dma_bus.add_master("sata_mem2sector", master=bus)

        # Timing constraints.
        self.platform.add_period_constraint(self.sata_phy.crg.cd_sata_tx.clk, 1e9/sata_clk_freq)
        self.platform.add_period_constraint(self.sata_phy.crg.cd_sata_rx.clk, 1e9/sata_clk_freq)
        self.platform.add_false_path_constraints(
            self.crg.cd_sys.clk,
            self.sata_phy.crg.cd_sata_tx.clk,
            self.sata_phy.crg.cd_sata_rx.clk)

    # Add PCIe -------------------------------------------------------------------------------------
    def add_pcie(self, name="pcie", phy=None, ndmas=0, max_pending_requests=8, with_msi=True):
        # Imports
        from litepcie.core import LitePCIeEndpoint, LitePCIeMSI
        from litepcie.frontend.dma import LitePCIeDMA
        from litepcie.frontend.wishbone import LitePCIeWishboneMaster

        # Checks.
        assert self.csr.data_width == 32

        # Endpoint.
        self.check_if_exists(f"{name}_endpoint")
        endpoint = LitePCIeEndpoint(phy, max_pending_requests=max_pending_requests)
        setattr(self.submodules, f"{name}_endpoint", endpoint)

        # MMAP.
        self.check_if_exists(f"{name}_mmap")
        mmap = LitePCIeWishboneMaster(self.pcie_endpoint, base_address=self.mem_map["csr"])
        self.add_wb_master(mmap.wishbone)
        setattr(self.submodules, f"{name}_mmap", mmap)

        # MSI.
        if with_msi:
            self.check_if_exists(f"{name}_msi")
            msi = LitePCIeMSI()
            setattr(self.submodules, f"{name}_msi", msi)
            self.comb += msi.source.connect(phy.msi)
            self.msis = {}

        # DMAs.
        for i in range(ndmas):
            assert with_msi
            self.check_if_exists(f"{name}_dma{i}")
            dma = LitePCIeDMA(phy, endpoint,
                with_buffering = True, buffering_depth=1024,
                with_loopback  = True)
            setattr(self.submodules, f"{name}_dma{i}", dma)
            self.msis[f"{name.upper()}_DMA{i}_WRITER"] = dma.writer.irq
            self.msis[f"{name.upper()}_DMA{i}_READER"] = dma.reader.irq
        self.add_constant("DMA_CHANNELS", ndmas)

        # Map/Connect IRQs.
        if with_msi:
            for i, (k, v) in enumerate(sorted(self.msis.items())):
                self.comb += msi.irqs[i].eq(v)
                self.add_constant(k + "_INTERRUPT", i)

        # Timing constraints.
        self.platform.add_false_path_constraints(self.crg.cd_sys.clk, phy.cd_pcie.clk)

    # Add Video ColorBars Pattern ------------------------------------------------------------------
    def add_video_colorbars(self, name="video_colorbars", phy=None, timings="800x600@60Hz", clock_domain="sys"):
        # Imports.
        from litex.soc.cores.video import VideoTimingGenerator, ColorBarsPattern

        # Video Timing Generator.
        self.check_if_exists(f"{name}_vtg")
        vtg = VideoTimingGenerator(default_video_timings=timings if isinstance(timings, str) else timings[1])
        vtg = ClockDomainsRenamer(clock_domain)(vtg)
        setattr(self.submodules, f"{name}_vtg", vtg)

        # ColorsBars Pattern.
        self.check_if_exists(name)
        colorbars = ClockDomainsRenamer(clock_domain)(ColorBarsPattern())
        setattr(self.submodules, name, colorbars)

        # Connect Video Timing Generator to ColorsBars Pattern.
        self.comb += [
            vtg.source.connect(colorbars.vtg_sink),
            colorbars.source.connect(phy if isinstance(phy, stream.Endpoint) else phy.sink)
        ]

    # Add Video Terminal ---------------------------------------------------------------------------
    def add_video_terminal(self, name="video_terminal", phy=None, timings="800x600@60Hz", clock_domain="sys"):
        # Imports.
        from litex.soc.cores.video import VideoTimingGenerator, VideoTerminal

        # Video Timing Generator.
        self.check_if_exists(f"{name}_vtg")
        vtg = VideoTimingGenerator(default_video_timings=timings if isinstance(timings, str) else timings[1])
        vtg = ClockDomainsRenamer(clock_domain)(vtg)
        setattr(self.submodules, f"{name}_vtg", vtg)

        # Video Terminal.
        timings = timings if isinstance(timings, str) else timings[0]
        vt = VideoTerminal(
            hres = int(timings.split("@")[0].split("x")[0]),
            vres = int(timings.split("@")[0].split("x")[1]),
        )
        vt = ClockDomainsRenamer(clock_domain)(vt)
        setattr(self.submodules, name, vt)

        # Connect Video Timing Generator to Video Terminal.
        self.comb += vtg.source.connect(vt.vtg_sink)

        # Connect UART to Video Terminal.
        uart_cdc = stream.ClockDomainCrossing([("data", 8)], cd_from="sys", cd_to=clock_domain)
        setattr(self.submodules, f"{name}_uart_cdc", uart_cdc)
        self.comb += [
            uart_cdc.sink.valid.eq(self.uart.tx_fifo.source.valid & self.uart.tx_fifo.source.ready),
            uart_cdc.sink.data.eq(self.uart.tx_fifo.source.data),
            uart_cdc.source.connect(vt.uart_sink),
        ]

        # Connect Video Terminal to Video PHY.
        self.comb += vt.source.connect(phy if isinstance(phy, stream.Endpoint) else phy.sink)

    # Add Video Framebuffer ------------------------------------------------------------------------
    def add_video_framebuffer(self, name="video_framebuffer", phy=None, timings="800x600@60Hz", clock_domain="sys"):
        # Imports.
        from litex.soc.cores.video import VideoTimingGenerator, VideoFrameBuffer

        # Video Timing Generator.
        vtg = VideoTimingGenerator(default_video_timings=timings if isinstance(timings, str) else timings[1])
        vtg = ClockDomainsRenamer(clock_domain)(vtg)
        setattr(self.submodules, f"{name}_vtg", vtg)

        # Video FrameBuffer.
        timings = timings if isinstance(timings, str) else timings[0]
        base = self.mem_map.get(name, 0x40c00000)
        hres = int(timings.split("@")[0].split("x")[0])
        vres = int(timings.split("@")[0].split("x")[1])
        vfb = VideoFrameBuffer(self.sdram.crossbar.get_port(),
            hres = hres,
            vres = vres,
            base = base,
            clock_domain          = clock_domain,
            clock_faster_than_sys = vtg.video_timings["pix_clk"] > self.sys_clk_freq
        )
        setattr(self.submodules, name, vfb)

        # Connect Video Timing Generator to Video FrameBuffer.
        self.comb += vtg.source.connect(vfb.vtg_sink)

        # Connect Video FrameBuffer to Video PHY.
        self.comb += vfb.source.connect(phy if isinstance(phy, stream.Endpoint) else phy.sink)

        # Constants.
        self.add_constant("VIDEO_FRAMEBUFFER_BASE", base)
        self.add_constant("VIDEO_FRAMEBUFFER_HRES", hres)
        self.add_constant("VIDEO_FRAMEBUFFER_VRES", vres)<|MERGE_RESOLUTION|>--- conflicted
+++ resolved
@@ -1446,11 +1446,7 @@
         if with_timing_constraints:
             eth_rx_clk = getattr(phy, "crg", phy).cd_eth_rx.clk
             eth_tx_clk = getattr(phy, "crg", phy).cd_eth_tx.clk
-<<<<<<< HEAD
             if not isinstance(phy, LiteEthPHYModel) and not getattr(phy, "model", False):
-=======
-            if not isinstance(phy, LiteEthPHYModel):
->>>>>>> 17abdfd1
                 self.platform.add_period_constraint(eth_rx_clk, 1e9/phy.rx_clk_freq)
                 self.platform.add_period_constraint(eth_tx_clk, 1e9/phy.tx_clk_freq)
                 self.platform.add_false_path_constraints(self.crg.cd_sys.clk, eth_rx_clk, eth_tx_clk)
@@ -1495,11 +1491,7 @@
         if with_timing_constraints:
             eth_rx_clk = getattr(phy, "crg", phy).cd_eth_rx.clk
             eth_tx_clk = getattr(phy, "crg", phy).cd_eth_tx.clk
-<<<<<<< HEAD
             if not isinstance(phy, LiteEthPHYModel) and not getattr(phy, "model", False):
-=======
-            if not isinstance(phy, LiteEthPHYModel):
->>>>>>> 17abdfd1
                 self.platform.add_period_constraint(eth_rx_clk, 1e9/phy.rx_clk_freq)
                 self.platform.add_period_constraint(eth_tx_clk, 1e9/phy.tx_clk_freq)
                 self.platform.add_false_path_constraints(self.crg.cd_sys.clk, eth_rx_clk, eth_tx_clk)
